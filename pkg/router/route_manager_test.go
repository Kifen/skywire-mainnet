--- conflicted
+++ resolved
@@ -85,14 +85,10 @@
 		fmt.Println("DONE!")
 	}()
 
-	sProto := setup.NewSetupProtocol(in)
+	proto := setup.NewSetupProtocol(in)
 
 	rule := routing.ForwardRule(time.Now(), 3, uuid.New())
-<<<<<<< HEAD
-	id, err := sProto.AddRule(rule)
-=======
 	id, err := setup.AddRule(proto, rule)
->>>>>>> 50b9a279
 	require.NoError(t, err)
 	assert.Equal(t, routing.RouteID(1), id)
 
@@ -115,18 +111,14 @@
 		errCh <- rm.Serve(out)
 	}()
 
-	sProto := setup.NewSetupProtocol(in)
+	proto := setup.NewSetupProtocol(in)
 
 	rule := routing.ForwardRule(time.Now(), 3, uuid.New())
 	id, err := rt.AddRule(rule)
 	require.NoError(t, err)
 	assert.Equal(t, 1, rt.Count())
 
-<<<<<<< HEAD
-	require.NoError(t, sProto.DeleteRule(id))
-=======
 	require.NoError(t, setup.DeleteRule(proto, id))
->>>>>>> 50b9a279
 	assert.Equal(t, 0, rt.Count())
 
 	require.NoError(t, in.Close())
@@ -154,7 +146,7 @@
 		errCh <- rm.Serve(out)
 	}()
 
-	sProto := setup.NewSetupProtocol(in)
+	proto := setup.NewSetupProtocol(in)
 	pk, _ := cipher.GenerateKeyPair()
 	rule := routing.AppRule(time.Now(), 3, pk, 3, 2)
 	require.NoError(t, rt.SetRule(2, rule))
@@ -169,11 +161,7 @@
 		RouteID:      1,
 		NoiseMessage: []byte("bar"),
 	}
-<<<<<<< HEAD
-	noiseRes, err := sProto.ConfirmLoop(ld)
-=======
 	noiseRes, err := setup.ConfirmLoop(proto, ld)
->>>>>>> 50b9a279
 	require.NoError(t, err)
 	assert.Equal(t, []byte("foo"), noiseRes)
 	assert.Equal(t, []byte("bar"), noiseMsg)
@@ -203,7 +191,7 @@
 		errCh <- rm.Serve(out)
 	}()
 
-	sProto := setup.NewSetupProtocol(in)
+	proto := setup.NewSetupProtocol(in)
 
 	pk, _ := cipher.GenerateKeyPair()
 
@@ -220,11 +208,7 @@
 		RouteID:      1,
 		NoiseMessage: []byte("bar"),
 	}
-<<<<<<< HEAD
-	require.NoError(t, sProto.LoopClosed(ld))
-=======
 	require.NoError(t, setup.LoopClosed(proto, ld))
->>>>>>> 50b9a279
 	assert.Equal(t, uint16(2), inAddr.Port)
 	assert.Equal(t, uint16(3), inAddr.Remote.Port)
 	assert.Equal(t, pk, inAddr.Remote.PubKey)
