// Package router implements package router for skywire visor.
package router

import (
	"context"
	"errors"
	"fmt"
	"io"
	"net/rpc"
	"sync"
	"time"

	"github.com/skycoin/dmsg/cipher"
	"github.com/skycoin/skycoin/src/util/logging"

	"github.com/skycoin/skywire/pkg/routefinder/rfclient"
	"github.com/skycoin/skywire/pkg/routing"
	"github.com/skycoin/skywire/pkg/setup/setupclient"
	"github.com/skycoin/skywire/pkg/snet"
	"github.com/skycoin/skywire/pkg/transport"
)

const (
	// DefaultRouteKeepAlive is the default expiration interval for routes
	DefaultRouteKeepAlive = 2 * time.Hour // TODO(nkryuchkov): change
	acceptSize            = 1024

	minHops = 0
	maxHops = 50
)

var log = logging.MustGetLogger("router")

// Config configures Router.
type Config struct {
	Logger           *logging.Logger
	PubKey           cipher.PubKey
	SecKey           cipher.SecKey
	TransportManager *transport.Manager
	RoutingTable     routing.Table
	RouteFinder      rfclient.Client
	SetupNodes       []cipher.PubKey
}

// SetDefaults sets default values for certain empty values.
func (c *Config) SetDefaults() {
	if c.Logger == nil {
		c.Logger = log
	}
}

type DialOptions struct {
	MinForwardRts int
	MaxForwardRts int
	MinConsumeRts int
	MaxConsumeRts int
}

var DefaultDialOptions = &DialOptions{
	MinForwardRts: 1,
	MaxForwardRts: 1,
	MinConsumeRts: 1,
	MaxConsumeRts: 1,
}

type Router interface {
	io.Closer

	// DialRoutes dials to a given visor of 'rPK'.
	// 'lPort'/'rPort' specifies the local/remote ports respectively.
	// A nil 'opts' input results in a value of '1' for all DialOptions fields.
	// A single call to DialRoutes should perform the following:
	// - Find routes via RouteFinder (in one call).
	// - Setup routes via SetupNode (in one call).
	// - Save to routing.Table and internal RouteGroup map.
	// - Return RouteGroup if successful.
	DialRoutes(ctx context.Context, rPK cipher.PubKey, lPort, rPort routing.Port, opts *DialOptions) (*RouteGroup, error)

	// AcceptRoutes should block until we receive an visorAddRules packet from SetupNode that contains ConsumeRule(s) or ForwardRule(s).
	// Then the following should happen:
	// - Save to routing.Table and internal RouteGroup map.
	// - Return the RoutingGroup.
	AcceptRoutes() (*RouteGroup, error)

	Serve(context.Context) error

	SetupIsTrusted(cipher.PubKey) bool
}

// Router implements node.PacketRouter. It manages routing table by
// communicating with setup nodes, forward packets according to local
// rules and manages loops for apps.
type router struct {
	mx           sync.Mutex
	wg           sync.WaitGroup
	conf         *Config
	logger       *logging.Logger
	n            *snet.Network
	sl           *snet.Listener
	accept       chan routing.EdgeRules
	trustedNodes map[cipher.PubKey]struct{}
	tm           *transport.Manager
	rt           routing.Table
	rfc          rfclient.Client                         // route finder client
	rgs          map[routing.RouteDescriptor]*RouteGroup // route groups to push incoming reads from transports.
	rpcSrv       *rpc.Server
}

// New constructs a new Router.
func New(n *snet.Network, config *Config) (*router, error) {
	config.SetDefaults()

	sl, err := n.Listen(snet.DmsgType, snet.AwaitSetupPort)
	if err != nil {
		return nil, err
	}

	trustedNodes := make(map[cipher.PubKey]struct{})
	for _, node := range config.SetupNodes {
		trustedNodes[node] = struct{}{}
	}

	r := &router{
		conf:         config,
		logger:       config.Logger,
		n:            n,
		tm:           config.TransportManager,
		rt:           config.RoutingTable,
		sl:           sl,
		rfc:          config.RouteFinder,
		rpcSrv:       rpc.NewServer(),
		accept:       make(chan routing.EdgeRules, acceptSize),
		trustedNodes: trustedNodes,
	}

	if err := r.rpcSrv.Register(NewRPCGateway(r)); err != nil {
		return nil, fmt.Errorf("failed to register RPC server")
	}

	return r, nil
}

// DialRoutes dials to a given visor of 'rPK'.
// 'lPort'/'rPort' specifies the local/remote ports respectively.
// A nil 'opts' input results in a value of '1' for all DialOptions fields.
// A single call to DialRoutes should perform the following:
// - Find routes via RouteFinder (in one call).
// - Setup routes via SetupNode (in one call).
// - Save to routing.Table and internal RouteGroup map.
// - Return RouteGroup if successful.
func (r *router) DialRoutes(ctx context.Context, rPK cipher.PubKey, lPort, rPort routing.Port, opts *DialOptions) (*RouteGroup, error) {
	lPK := r.conf.PubKey
	forwardDesc := routing.NewRouteDescriptor(lPK, rPK, lPort, rPort)

	forwardPath, reversePath, err := r.fetchBestRoutes(lPK, rPK, opts)
	if err != nil {
		return nil, fmt.Errorf("route finder: %s", err)
	}

	req := routing.BidirectionalRoute{
		Desc:      forwardDesc,
		KeepAlive: DefaultRouteKeepAlive,
		Forward:   forwardPath,
		Reverse:   reversePath,
	}

	rules, err := setupclient.DialRouteGroup(ctx, r.logger, r.n, r.conf.SetupNodes, req)
	if err != nil {
		return nil, err
	}

	if err := r.saveRoutingRules(rules.Forward, rules.Reverse); err != nil {
		return nil, err
	}

	rg := r.saveRouteGroupRules(rules)

	r.logger.Infof("Created new routes to %s on port %d", rPK, lPort)
	return rg, nil
}

// AcceptsRoutes should block until we receive an AddRules packet from SetupNode that contains ConsumeRule(s) or ForwardRule(s).
// Then the following should happen:
// - Save to routing.Table and internal RouteGroup map.
// - Return the RoutingGroup.
func (r *router) AcceptRoutes() (*RouteGroup, error) {
	rules := <-r.accept

	if err := r.saveRoutingRules(rules.Forward, rules.Reverse); err != nil {
		return nil, err
	}

	rg := r.saveRouteGroupRules(rules)
	return rg, nil
}

// Serve starts transport listening loop.
func (r *router) Serve(ctx context.Context) error {
	r.logger.Info("Starting router")

	go r.serveTransportManager(ctx)

	r.wg.Add(1)
	go func() {
		defer r.wg.Done()
		r.serveSetup()
	}()

	r.tm.Serve(ctx)
	return nil
}

func (r *router) serveTransportManager(ctx context.Context) {
	for {
		packet, err := r.tm.ReadPacket()
		if err != nil {
			r.logger.WithError(err).Errorf("Failed to read packet")
			return
		}

		if err := r.handleTransportPacket(ctx, packet); err != nil {
			if err == transport.ErrNotServing {
				r.logger.WithError(err).Warnf("Stopped serving Transport.")
				return
			}
			r.logger.Warnf("Failed to handle transport frame: %v", err)
		}
	}
}

func (r *router) serveSetup() {
	for {
		conn, err := r.sl.AcceptConn()
		if err != nil {
			r.logger.WithError(err).Warnf("setup client stopped serving")
		}

		if !r.SetupIsTrusted(conn.RemotePK()) {
			r.logger.Warnf("closing conn from untrusted setup node: %v", conn.Close())
			continue
		}
		r.logger.Infof("handling setup request: setupPK(%s)", conn.RemotePK())

		go r.rpcSrv.ServeConn(conn)

		if err := conn.Close(); err != nil {
			log.WithError(err).Warn("Failed to close connection")
		}
	}
}

func (r *router) saveRouteGroupRules(rules routing.EdgeRules) *RouteGroup {
	r.mx.Lock()
	defer r.mx.Unlock()

	rg, ok := r.rgs[rules.Desc]
	if !ok || rg == nil {
		rg = NewRouteGroup(r.rt, rules.Desc)
		r.rgs[rules.Desc] = rg
	}

	rg.fwd = append(rg.fwd, rules.Forward)
	rg.rvs = append(rg.fwd, rules.Reverse)

	tp := r.tm.Transport(rules.Forward.NextTransportID())
	rg.tps = append(rg.tps, tp)

	return rg
}

// TODO(nkryuchkov): handle other packet types
func (r *router) handleTransportPacket(ctx context.Context, packet routing.Packet) error {
	rule, err := r.GetRule(packet.RouteID())
	if err != nil {
		return err
	}

	desc := rule.RouteDescriptor()
	rg, ok := r.routeGroup(desc)
	if !ok {
		return errors.New("route descriptor does not exist")
	}
	if rg == nil {
		return errors.New("RouteGroup is nil")
	}

	r.logger.Infof("Got new remote packet with route ID %d. Using rule: %s", packet.RouteID(), rule)
	switch t := rule.Type(); t {
	case routing.RuleForward, routing.RuleIntermediaryForward:
		return r.forwardPacket(ctx, packet.Payload(), rule)
	default: // TODO(nkryuchkov): try to simplify
		select {
		case <-rg.done:
			return io.ErrClosedPipe
		default:
			rg.mu.Lock()
			defer rg.mu.Unlock()
			select {
			case rg.readCh <- packet.Payload():
				return nil
			case <-rg.done:
				return io.ErrClosedPipe
			}

		}
	}

}

// GetRule gets routing rule.
func (r *router) GetRule(routeID routing.RouteID) (routing.Rule, error) {
	rule, err := r.rt.Rule(routeID)
	if err != nil {
		return nil, fmt.Errorf("routing table: %s", err)
	}

	if rule == nil {
		return nil, errors.New("unknown RouteID")
	}

	// TODO(evanlinjin): This is a workaround for ensuring the read-in rule is of the correct size.
	// Sometimes it is not, causing a segfault later down the line.
	if len(rule) < routing.RuleHeaderSize {
		return nil, errors.New("corrupted rule")
	}

	return rule, nil
}

// Close safely stops Router.
func (r *router) Close() error {
	if r == nil {
		return nil
	}
	r.logger.Info("Closing all App connections and Loops")

	if err := r.sl.Close(); err != nil {
		r.logger.WithError(err).Warnf("closing route_manager returned error")
	}
	r.wg.Wait()

	return r.tm.Close()
}

func (r *router) forwardPacket(ctx context.Context, payload []byte, rule routing.Rule) error {
	tp := r.tm.Transport(rule.NextTransportID())
	if tp == nil {
		return errors.New("unknown transport")
	}
	packet := routing.MakeDataPacket(rule.KeyRouteID(), payload)
	if err := tp.WritePacket(ctx, packet); err != nil {
		return err
	}
	r.logger.Infof("Forwarded packet via Transport %s using rule %d", rule.NextTransportID(), rule.KeyRouteID())
	return nil
}

<<<<<<< HEAD
func (r *Router) consumePacket(payload []byte, rule routing.Rule) error {
	laddr := routing.Addr{Port: rule.RouteDescriptor().SrcPort()}
	raddr := routing.Addr{PubKey: rule.RouteDescriptor().DstPK(), Port: rule.RouteDescriptor().DstPort()}

	p := &app.Packet{Loop: routing.Loop{Local: laddr, Remote: raddr}, Payload: payload}
	b, err := r.pm.Get(rule.RouteDescriptor().SrcPort())
	if err != nil {
		return err
	}
	fmt.Println("got it!")
	if err := b.conn.Send(app.FrameSend, p, nil); err != nil { // TODO: Stuck here.
		fmt.Println("!!! Send err:", err)
		return err
	}
	fmt.Println("done")

	r.Logger.Infof("Forwarded packet to App on Port %d", rule.RouteDescriptor().SrcPort())
	return nil
}

func (r *Router) requestLoop(ctx context.Context, appConn *app.Protocol, raddr routing.Addr) (routing.Addr, error) {
	lport := r.pm.Alloc(appConn)
	if err := r.pm.SetLoop(lport, raddr, &loop{}); err != nil {
		return routing.Addr{}, err
	}

	laddr := routing.Addr{PubKey: r.conf.PubKey, Port: lport}
	if raddr.PubKey == r.conf.PubKey {
		if err := r.confirmLocalLoop(laddr, raddr); err != nil {
			return routing.Addr{}, fmt.Errorf("confirm: %s", err)
		}
		r.Logger.Infof("Created local loop on port %d", laddr.Port)
		return laddr, nil
	}

	forwardRoute, reverseRoute, err := r.fetchBestRoutes(laddr.PubKey, raddr.PubKey)
	if err != nil {
		return routing.Addr{}, fmt.Errorf("route finder: %s", err)
	}

	ld := routing.LoopDescriptor{
		Loop: routing.Loop{
			Local:  laddr,
			Remote: raddr,
		},
		KeepAlive: DefaultRouteKeepAlive,
		Forward:   forwardRoute,
		Reverse:   reverseRoute,
	}

	sConn, err := r.rsc.Dial(ctx)
	if err != nil {
		return routing.Addr{}, err
	}

	defer func() {
		if err := sConn.Close(); err != nil {
			r.Logger.Warnf("Failed to close transport: %s", err)
		}
	}()
	if err := setup.CreateLoop(ctx, setup.NewSetupProtocol(sConn), ld); err != nil {
		return routing.Addr{}, fmt.Errorf("route setup: %s", err)
	}

	r.Logger.Infof("Created new loop to %s on port %d", raddr, laddr.Port)
	return laddr, nil
}

func (r *Router) confirmLocalLoop(laddr, raddr routing.Addr) error {
	b, err := r.pm.Get(raddr.Port)
	if err != nil {
		return err
	}

	addrs := [2]routing.Addr{raddr, laddr}
	if err = b.conn.Send(app.FrameConfirmLoop, addrs, nil); err != nil {
		return err
	}

	return nil
}

func (r *Router) confirmLoop(l routing.Loop, rule routing.Rule) error {
	b, err := r.pm.Get(l.Local.Port)
	if err != nil {
		return err
	}

	if err := r.pm.SetLoop(l.Local.Port, l.Remote, &loop{rule.NextTransportID(), rule.KeyRouteID()}); err != nil {
		return err
	}

	addrs := [2]routing.Addr{{PubKey: r.conf.PubKey, Port: l.Local.Port}, l.Remote}
	if err = b.conn.Send(app.FrameConfirmLoop, addrs, nil); err != nil {
		r.Logger.Warnf("Failed to notify App about new loop: %s", err)
	}

	return nil
}

func (r *Router) closeLoop(ctx context.Context, appConn *app.Protocol, loop routing.Loop) error {
	r.destroyLoop(loop)

	sConn, err := r.rsc.Dial(ctx)
	if err != nil {
		return err
	}
	defer func() {
		if err := sConn.Close(); err != nil {
			r.Logger.Warnf("Failed to close transport: %s", err)
		}
	}()
	if err := setup.CloseLoop(ctx, setup.NewSetupProtocol(sConn), routing.LoopData{Loop: loop}); err != nil {
		return fmt.Errorf("route setup: %s", err)
	}
	r.Logger.Infof("Closed loop %s", loop)
	return nil
}

func (r *Router) loopClosed(loop routing.Loop) error {
	b, err := r.pm.Get(loop.Local.Port)
	if err != nil {
		return nil
	}

	r.destroyLoop(loop)

	if err := b.conn.Send(app.FrameClose, loop, nil); err != nil {
		return err
	}

	r.Logger.Infof("Closed loop %s", loop)
	return nil
}

func (r *Router) destroyLoop(loop routing.Loop) {
	r.mx.Lock()
	_, ok := r.staticPorts[loop.Local.Port]
	r.mx.Unlock()

	if ok {
		if err := r.pm.RemoveLoop(loop.Local.Port, loop.Remote); err != nil {
			log.WithError(err).Warn("Failed to remove loop")
		}
	} else {
		r.pm.Close(loop.Local.Port)
	}

	r.RemoveLoopRule(loop)
}

// RemoveLoopRule removes loop rule.
func (r *Router) RemoveLoopRule(loop routing.Loop) {
	remote := loop.Remote
	local := loop.Local

=======
// RemoveRouteDescriptor removes loop rule.
func (r *router) RemoveRouteDescriptor(desc routing.RouteDescriptor) {
>>>>>>> 28c5ed29
	rules := r.rt.AllRules()
	for _, rule := range rules {
		if rule.Type() != routing.RuleConsume {
			continue
		}

		rd := rule.RouteDescriptor()
		if rd.DstPK() == desc.DstPK() && rd.DstPort() == desc.DstPort() && rd.SrcPort() == desc.SrcPort() {
			r.rt.DelRules([]routing.RouteID{rule.KeyRouteID()})
			return
		}
	}
}

func (r *router) fetchBestRoutes(source, destination cipher.PubKey, opts *DialOptions) (fwd routing.Path, rev routing.Path, err error) {
	// TODO(nkryuchkov): use opts
	if opts == nil {
		opts = DefaultDialOptions
	}

	r.logger.Infof("Requesting new routes from %s to %s", source, destination)

	timer := time.NewTimer(time.Second * 10)
	defer timer.Stop()

	forward := [2]cipher.PubKey{source, destination}
	backward := [2]cipher.PubKey{destination, source}

fetchRoutesAgain:
	ctx := context.Background()
	paths, err := r.conf.RouteFinder.FindRoutes(ctx, []routing.PathEdges{forward, backward},
		&rfclient.RouteOptions{MinHops: minHops, MaxHops: maxHops})
	if err != nil {
		select {
		case <-timer.C:
			return nil, nil, err
		default:
			goto fetchRoutesAgain
		}
	}

	r.logger.Infof("Found routes Forward: %s. Reverse %s", paths[forward], paths[backward])
	return paths[forward][0], paths[backward][0], nil
}

// SetupIsTrusted checks if setup node is trusted.
func (r *router) SetupIsTrusted(sPK cipher.PubKey) bool {
	_, ok := r.trustedNodes[sPK]
	return ok
}

func (r *router) saveRoutingRules(rules ...routing.Rule) error {
	for _, rule := range rules {
		if err := r.rt.SaveRule(rule); err != nil {
			return fmt.Errorf("routing table: %s", err)
		}

		r.logger.Infof("Save new Routing Rule with ID %d %s", rule.KeyRouteID(), rule)
	}

	return nil
}

func (r *router) occupyRouteID(n uint8) ([]routing.RouteID, error) {
	var ids = make([]routing.RouteID, n)
	for i := range ids {
		routeID, err := r.rt.ReserveKey()
		if err != nil {
			return nil, err
		}
		ids[i] = routeID
	}
	return ids, nil
}

func (r *router) routeGroup(desc routing.RouteDescriptor) (*RouteGroup, bool) {
	r.mx.Lock()
	defer r.mx.Unlock()

	rg, ok := r.rgs[desc]
	return rg, ok
}<|MERGE_RESOLUTION|>--- conflicted
+++ resolved
@@ -355,167 +355,8 @@
 	return nil
 }
 
-<<<<<<< HEAD
-func (r *Router) consumePacket(payload []byte, rule routing.Rule) error {
-	laddr := routing.Addr{Port: rule.RouteDescriptor().SrcPort()}
-	raddr := routing.Addr{PubKey: rule.RouteDescriptor().DstPK(), Port: rule.RouteDescriptor().DstPort()}
-
-	p := &app.Packet{Loop: routing.Loop{Local: laddr, Remote: raddr}, Payload: payload}
-	b, err := r.pm.Get(rule.RouteDescriptor().SrcPort())
-	if err != nil {
-		return err
-	}
-	fmt.Println("got it!")
-	if err := b.conn.Send(app.FrameSend, p, nil); err != nil { // TODO: Stuck here.
-		fmt.Println("!!! Send err:", err)
-		return err
-	}
-	fmt.Println("done")
-
-	r.Logger.Infof("Forwarded packet to App on Port %d", rule.RouteDescriptor().SrcPort())
-	return nil
-}
-
-func (r *Router) requestLoop(ctx context.Context, appConn *app.Protocol, raddr routing.Addr) (routing.Addr, error) {
-	lport := r.pm.Alloc(appConn)
-	if err := r.pm.SetLoop(lport, raddr, &loop{}); err != nil {
-		return routing.Addr{}, err
-	}
-
-	laddr := routing.Addr{PubKey: r.conf.PubKey, Port: lport}
-	if raddr.PubKey == r.conf.PubKey {
-		if err := r.confirmLocalLoop(laddr, raddr); err != nil {
-			return routing.Addr{}, fmt.Errorf("confirm: %s", err)
-		}
-		r.Logger.Infof("Created local loop on port %d", laddr.Port)
-		return laddr, nil
-	}
-
-	forwardRoute, reverseRoute, err := r.fetchBestRoutes(laddr.PubKey, raddr.PubKey)
-	if err != nil {
-		return routing.Addr{}, fmt.Errorf("route finder: %s", err)
-	}
-
-	ld := routing.LoopDescriptor{
-		Loop: routing.Loop{
-			Local:  laddr,
-			Remote: raddr,
-		},
-		KeepAlive: DefaultRouteKeepAlive,
-		Forward:   forwardRoute,
-		Reverse:   reverseRoute,
-	}
-
-	sConn, err := r.rsc.Dial(ctx)
-	if err != nil {
-		return routing.Addr{}, err
-	}
-
-	defer func() {
-		if err := sConn.Close(); err != nil {
-			r.Logger.Warnf("Failed to close transport: %s", err)
-		}
-	}()
-	if err := setup.CreateLoop(ctx, setup.NewSetupProtocol(sConn), ld); err != nil {
-		return routing.Addr{}, fmt.Errorf("route setup: %s", err)
-	}
-
-	r.Logger.Infof("Created new loop to %s on port %d", raddr, laddr.Port)
-	return laddr, nil
-}
-
-func (r *Router) confirmLocalLoop(laddr, raddr routing.Addr) error {
-	b, err := r.pm.Get(raddr.Port)
-	if err != nil {
-		return err
-	}
-
-	addrs := [2]routing.Addr{raddr, laddr}
-	if err = b.conn.Send(app.FrameConfirmLoop, addrs, nil); err != nil {
-		return err
-	}
-
-	return nil
-}
-
-func (r *Router) confirmLoop(l routing.Loop, rule routing.Rule) error {
-	b, err := r.pm.Get(l.Local.Port)
-	if err != nil {
-		return err
-	}
-
-	if err := r.pm.SetLoop(l.Local.Port, l.Remote, &loop{rule.NextTransportID(), rule.KeyRouteID()}); err != nil {
-		return err
-	}
-
-	addrs := [2]routing.Addr{{PubKey: r.conf.PubKey, Port: l.Local.Port}, l.Remote}
-	if err = b.conn.Send(app.FrameConfirmLoop, addrs, nil); err != nil {
-		r.Logger.Warnf("Failed to notify App about new loop: %s", err)
-	}
-
-	return nil
-}
-
-func (r *Router) closeLoop(ctx context.Context, appConn *app.Protocol, loop routing.Loop) error {
-	r.destroyLoop(loop)
-
-	sConn, err := r.rsc.Dial(ctx)
-	if err != nil {
-		return err
-	}
-	defer func() {
-		if err := sConn.Close(); err != nil {
-			r.Logger.Warnf("Failed to close transport: %s", err)
-		}
-	}()
-	if err := setup.CloseLoop(ctx, setup.NewSetupProtocol(sConn), routing.LoopData{Loop: loop}); err != nil {
-		return fmt.Errorf("route setup: %s", err)
-	}
-	r.Logger.Infof("Closed loop %s", loop)
-	return nil
-}
-
-func (r *Router) loopClosed(loop routing.Loop) error {
-	b, err := r.pm.Get(loop.Local.Port)
-	if err != nil {
-		return nil
-	}
-
-	r.destroyLoop(loop)
-
-	if err := b.conn.Send(app.FrameClose, loop, nil); err != nil {
-		return err
-	}
-
-	r.Logger.Infof("Closed loop %s", loop)
-	return nil
-}
-
-func (r *Router) destroyLoop(loop routing.Loop) {
-	r.mx.Lock()
-	_, ok := r.staticPorts[loop.Local.Port]
-	r.mx.Unlock()
-
-	if ok {
-		if err := r.pm.RemoveLoop(loop.Local.Port, loop.Remote); err != nil {
-			log.WithError(err).Warn("Failed to remove loop")
-		}
-	} else {
-		r.pm.Close(loop.Local.Port)
-	}
-
-	r.RemoveLoopRule(loop)
-}
-
-// RemoveLoopRule removes loop rule.
-func (r *Router) RemoveLoopRule(loop routing.Loop) {
-	remote := loop.Remote
-	local := loop.Local
-
-=======
 // RemoveRouteDescriptor removes loop rule.
 func (r *router) RemoveRouteDescriptor(desc routing.RouteDescriptor) {
->>>>>>> 28c5ed29
 	rules := r.rt.AllRules()
 	for _, rule := range rules {
 		if rule.Type() != routing.RuleConsume {
