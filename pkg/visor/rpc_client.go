package visor

import (
	"encoding/binary"
	"fmt"
	"math/rand"
	"net/http"
	"net/rpc"
	"sync"
	"time"

	"github.com/google/uuid"
	"github.com/skycoin/dmsg/cipher"
	"github.com/skycoin/skycoin/src/util/logging"

	"github.com/skycoin/skywire/pkg/app"
	"github.com/skycoin/skywire/pkg/routing"
	"github.com/skycoin/skywire/pkg/transport"
)

// RPCClient represents a RPC Client implementation.
type RPCClient interface {
	Summary() (*Summary, error)
	Exec(command string) ([]byte, error)

	Health() (*HealthInfo, error)
	Uptime() (float64, error)

	Apps() ([]*AppState, error)
	StartApp(appName string) error
	StopApp(appName string) error
	SetAutoStart(appName string, autostart bool) error
	LogsSince(timestamp time.Time, appName string) ([]string, error)

	TransportTypes() ([]string, error)
	Transports(types []string, pks []cipher.PubKey, logs bool) ([]*TransportSummary, error)
	Transport(tid uuid.UUID) (*TransportSummary, error)
	AddTransport(remote cipher.PubKey, tpType string, public bool, timeout time.Duration) (*TransportSummary, error)
	RemoveTransport(tid uuid.UUID) error

	RoutingRules() ([]*RoutingEntry, error)
	RoutingRule(key routing.RouteID) (routing.Rule, error)
	AddRoutingRule(rule routing.Rule) (routing.RouteID, error)
	SetRoutingRule(key routing.RouteID, rule routing.Rule) error
	RemoveRoutingRule(key routing.RouteID) error

	Loops() ([]LoopInfo, error)
}

// RPCClient provides methods to call an RPC Server.
// It implements RPCClient
type rpcClient struct {
	client *rpc.Client
	prefix string
}

// NewRPCClient creates a new RPCClient.
func NewRPCClient(rc *rpc.Client, prefix string) RPCClient {
	return &rpcClient{client: rc, prefix: prefix}
}

// Call calls the internal rpc.Client with the serviceMethod arg prefixed.
func (rc *rpcClient) Call(method string, args, reply interface{}) error {
	return rc.client.Call(rc.prefix+"."+method, args, reply)
}

// Summary calls Summary.
func (rc *rpcClient) Summary() (*Summary, error) {
	out := new(Summary)
	err := rc.Call("Summary", &struct{}{}, out)
	return out, err
}

<<<<<<< HEAD
// Health calls Health
func (rc *rpcClient) Health() (*HealthInfo, error) {
	hi := &HealthInfo{}
	err := rc.Call("Health", &struct{}{}, hi)
	return hi, err
}

// Uptime calls Uptime
func (rc *rpcClient) Uptime() (float64, error) {
	var out float64
	err := rc.Call("Uptime", &struct{}{}, &out)
	return out, err
=======
// Exec calls Exec.
func (rc *rpcClient) Exec(command string) ([]byte, error) {
	output := make([]byte, 0)
	err := rc.Call("Exec", &command, &output)
	return output, err
>>>>>>> 381bfb19
}

// Apps calls Apps.
func (rc *rpcClient) Apps() ([]*AppState, error) {
	states := make([]*AppState, 0)
	err := rc.Call("Apps", &struct{}{}, &states)
	return states, err
}

// StartApp calls StartApp.
func (rc *rpcClient) StartApp(appName string) error {
	return rc.Call("StartApp", &appName, &struct{}{})
}

// StopApp calls StopApp.
func (rc *rpcClient) StopApp(appName string) error {
	return rc.Call("StopApp", &appName, &struct{}{})
}

// SetAutoStart calls SetAutoStart.
func (rc *rpcClient) SetAutoStart(appName string, autostart bool) error {
	return rc.Call("SetAutoStart", &SetAutoStartIn{
		AppName:   appName,
		AutoStart: autostart,
	}, &struct{}{})
}

// LogsSince calls LogsSince
func (rc *rpcClient) LogsSince(timestamp time.Time, appName string) ([]string, error) {
	res := make([]string, 0)

	err := rc.Call("LogsSince", &AppLogsRequest{
		TimeStamp: timestamp,
		AppName:   appName,
	}, &res)
	if err != nil {
		return nil, err
	}

	return res, nil
}

// TransportTypes calls TransportTypes.
func (rc *rpcClient) TransportTypes() ([]string, error) {
	var types []string
	err := rc.Call("TransportTypes", &struct{}{}, &types)
	return types, err
}

// Transports calls Transports.
func (rc *rpcClient) Transports(types []string, pks []cipher.PubKey, logs bool) ([]*TransportSummary, error) {
	var transports []*TransportSummary
	err := rc.Call("Transports", &TransportsIn{
		FilterTypes:   types,
		FilterPubKeys: pks,
		ShowLogs:      logs,
	}, &transports)
	return transports, err
}

// Transport calls Transport.
func (rc *rpcClient) Transport(tid uuid.UUID) (*TransportSummary, error) {
	var summary TransportSummary
	err := rc.Call("Transport", &tid, &summary)
	return &summary, err
}

// AddTransport calls AddTransport.
func (rc *rpcClient) AddTransport(remote cipher.PubKey, tpType string, public bool, timeout time.Duration) (*TransportSummary, error) {
	var summary TransportSummary
	err := rc.Call("AddTransport", &AddTransportIn{
		RemotePK: remote,
		TpType:   tpType,
		Public:   public,
		Timeout:  timeout,
	}, &summary)
	return &summary, err
}

// RemoveTransport calls RemoveTransport.
func (rc *rpcClient) RemoveTransport(tid uuid.UUID) error {
	return rc.Call("RemoveTransport", &tid, &struct{}{})
}

// RoutingRules calls RoutingRules.
func (rc *rpcClient) RoutingRules() ([]*RoutingEntry, error) {
	var entries []*RoutingEntry
	err := rc.Call("RoutingRules", &struct{}{}, &entries)
	return entries, err
}

// RoutingRule calls RoutingRule.
func (rc *rpcClient) RoutingRule(key routing.RouteID) (routing.Rule, error) {
	var rule routing.Rule
	err := rc.Call("RoutingRule", &key, &rule)
	return rule, err
}

// AddRoutingRule calls AddRoutingRule.
func (rc *rpcClient) AddRoutingRule(rule routing.Rule) (routing.RouteID, error) {
	var tid routing.RouteID
	err := rc.Call("AddRoutingRule", &rule, &tid)
	return tid, err
}

// SetRoutingRule calls SetRoutingRule.
func (rc *rpcClient) SetRoutingRule(key routing.RouteID, rule routing.Rule) error {
	return rc.Call("SetRoutingRule", &RoutingEntry{Key: key, Value: rule}, &struct{}{})
}

// RemoveRoutingRule calls RemoveRoutingRule.
func (rc *rpcClient) RemoveRoutingRule(key routing.RouteID) error {
	return rc.Call("RemoveRoutingRule", &key, &struct{}{})
}

// Loops calls Loops.
func (rc *rpcClient) Loops() ([]LoopInfo, error) {
	var loops []LoopInfo
	err := rc.Call("Loops", &struct{}{}, &loops)
	return loops, err
}

// MockRPCClient mocks RPCClient.
type mockRPCClient struct {
	startedAt time.Time
	s         *Summary
	tpTypes   []string
	rt        routing.Table
	appls     app.LogStore
	sync.RWMutex
}

// NewMockRPCClient creates a new mock RPCClient.
func NewMockRPCClient(r *rand.Rand, maxTps int, maxRules int) (cipher.PubKey, RPCClient, error) {
	log := logging.MustGetLogger("mock-rpc-client")

	types := []string{"messaging", "native"}
	localPK, _ := cipher.GenerateKeyPair()

	log.Infof("generating mock client with: localPK(%s) maxTps(%d) maxRules(%d)", localPK, maxTps, maxRules)

	tps := make([]*TransportSummary, r.Intn(maxTps+1))
	for i := range tps {
		remotePK, _ := cipher.GenerateKeyPair()
		tps[i] = &TransportSummary{
			ID:     transport.MakeTransportID(localPK, remotePK, types[r.Int()%len(types)]),
			Local:  localPK,
			Remote: remotePK,
			Type:   types[r.Int()%len(types)],
			Log:    new(transport.LogEntry),
		}
		log.Infof("tp[%2d]: %v", i, tps[i])
	}
	rt := routing.InMemoryRoutingTable()
	ruleExp := time.Now().Add(time.Hour * 24)
	for i := 0; i < r.Intn(maxRules+1); i++ {
		remotePK, _ := cipher.GenerateKeyPair()
		var lpRaw, rpRaw [2]byte
		if _, err := r.Read(lpRaw[:]); err != nil {
			return cipher.PubKey{}, nil, err
		}
		if _, err := r.Read(rpRaw[:]); err != nil {
			return cipher.PubKey{}, nil, err
		}
		lp := routing.Port(binary.BigEndian.Uint16(lpRaw[:]))
		rp := routing.Port(binary.BigEndian.Uint16(rpRaw[:]))
		fwdRID, err := rt.AddRule(nil)
		if err != nil {
			panic(err)
		}
		fwdRule := routing.ForwardRule(ruleExp, routing.RouteID(r.Uint32()), uuid.New(), fwdRID)
		if err := rt.SetRule(fwdRID, fwdRule); err != nil {
			panic(err)
		}
		appRID, err := rt.AddRule(nil)
		if err != nil {
			panic(err)
		}
		appRule := routing.AppRule(ruleExp, fwdRID, remotePK, rp, lp, appRID)
		if err := rt.SetRule(appRID, appRule); err != nil {
			panic(err)
		}
		log.Infof("rt[%2da]: %v %v", i, fwdRID, fwdRule.Summary().ForwardFields)
		log.Infof("rt[%2db]: %v %v", i, appRID, appRule.Summary().AppFields)
	}
	log.Printf("rtCount: %d", rt.Count())
	client := &mockRPCClient{
		s: &Summary{
			PubKey:          localPK,
			NodeVersion:     Version,
			AppProtoVersion: supportedProtocolVersion,
			Apps: []*AppState{
				{Name: "foo.v1.0", AutoStart: false, Port: 10},
				{Name: "bar.v2.0", AutoStart: false, Port: 20},
			},
			Transports:  tps,
			RoutesCount: rt.Count(),
		},
		tpTypes: types,
		rt:      rt,
	}
	return localPK, client, nil
}

func (mc *mockRPCClient) do(write bool, f func() error) error {
	if write {
		mc.Lock()
		defer mc.Unlock()
	} else {
		mc.RLock()
		defer mc.RUnlock()
	}
	return f()
}

// Summary implements RPCClient.
func (mc *mockRPCClient) Summary() (*Summary, error) {
	var out Summary
	err := mc.do(false, func() error {
		out = *mc.s
		for _, app := range mc.s.Apps {
			out.Apps = append(out.Apps, &(*app))
		}
		for _, tp := range mc.s.Transports {
			out.Transports = append(out.Transports, &(*tp))
		}
		out.RoutesCount = mc.s.RoutesCount
		return nil
	})
	return &out, err
}

<<<<<<< HEAD
// Health implements RPCClient
func (mc *mockRPCClient) Health() (*HealthInfo, error) {
	hi := &HealthInfo{
		TransportDiscovery: http.StatusOK,
		RouteFinder:        http.StatusOK,
		SetupNode:          http.StatusOK,
	}

	return hi, nil
}

// Uptime implements RPCClient
func (mc *mockRPCClient) Uptime() (float64, error) {
	return time.Since(mc.startedAt).Seconds(), nil
=======
// Exec implements RPCClient.
func (mc *mockRPCClient) Exec(command string) ([]byte, error) {
	return []byte("mock"), nil
>>>>>>> 381bfb19
}

// Apps implements RPCClient.
func (mc *mockRPCClient) Apps() ([]*AppState, error) {
	var apps []*AppState
	err := mc.do(false, func() error {
		for _, app := range mc.s.Apps {
			apps = append(apps, &(*app))
		}
		return nil
	})
	return apps, err
}

// StartApp implements RPCClient.
func (*mockRPCClient) StartApp(string) error {
	return nil
}

// StopApp implements RPCClient.
func (*mockRPCClient) StopApp(string) error {
	return nil
}

// SetAutoStart implements RPCClient.
func (mc *mockRPCClient) SetAutoStart(appName string, autostart bool) error {
	return mc.do(true, func() error {
		for _, app := range mc.s.Apps {
			if app.Name == appName {
				app.AutoStart = autostart
				return nil
			}
		}
		return fmt.Errorf("app of name '%s' does not exist", appName)
	})
}

// LogsSince implements RPCClient. Manually set (*mockRPPClient).appls before calling this function
func (mc *mockRPCClient) LogsSince(timestamp time.Time, _ string) ([]string, error) {
	return mc.appls.LogsSince(timestamp)
}

// TransportTypes implements RPCClient.
func (mc *mockRPCClient) TransportTypes() ([]string, error) {
	return mc.tpTypes, nil
}

// Transports implements RPCClient.
func (mc *mockRPCClient) Transports(types []string, pks []cipher.PubKey, logs bool) ([]*TransportSummary, error) {
	var summaries []*TransportSummary
	err := mc.do(false, func() error {
		for _, tp := range mc.s.Transports {
			if types != nil {
				for _, reqT := range types {
					if tp.Type == reqT {
						goto TypeOK
					}
				}
				continue
			}
		TypeOK:
			if pks != nil {
				for _, reqPK := range pks {
					if tp.Remote == reqPK || tp.Local == reqPK {
						goto PubKeyOK
					}
				}
				continue
			}
		PubKeyOK:
			if !logs {
				temp := *tp
				temp.Log = nil
				summaries = append(summaries, &temp)
			} else {
				summaries = append(summaries, &(*tp))
			}
		}
		return nil
	})
	return summaries, err
}

// Transport implements RPCClient.
func (mc *mockRPCClient) Transport(tid uuid.UUID) (*TransportSummary, error) {
	var summary TransportSummary
	err := mc.do(false, func() error {
		for _, tp := range mc.s.Transports {
			if tp.ID == tid {
				summary = *tp
				return nil
			}
		}
		return fmt.Errorf("transport of id '%s' is not found", tid)
	})
	return &summary, err
}

// AddTransport implements RPCClient.
func (mc *mockRPCClient) AddTransport(remote cipher.PubKey, tpType string, public bool, _ time.Duration) (*TransportSummary, error) {
	summary := &TransportSummary{
		ID:     transport.MakeTransportID(mc.s.PubKey, remote, tpType),
		Local:  mc.s.PubKey,
		Remote: remote,
		Type:   tpType,
		Log:    new(transport.LogEntry),
	}
	return summary, mc.do(true, func() error {
		mc.s.Transports = append(mc.s.Transports, summary)
		return nil
	})
}

// RemoveTransport implements RPCClient.
func (mc *mockRPCClient) RemoveTransport(tid uuid.UUID) error {
	return mc.do(true, func() error {
		for i, tp := range mc.s.Transports {
			if tp.ID == tid {
				mc.s.Transports = append(mc.s.Transports[:i], mc.s.Transports[i+1:]...)
				return nil
			}
		}
		return fmt.Errorf("transport of id '%s' is not found", tid)
	})
}

// RoutingRules implements RPCClient.
func (mc *mockRPCClient) RoutingRules() ([]*RoutingEntry, error) {
	var entries []*RoutingEntry
	err := mc.rt.RangeRules(func(routeID routing.RouteID, rule routing.Rule) (next bool) {
		entries = append(entries, &RoutingEntry{Key: routeID, Value: rule})
		return true
	})
	return entries, err
}

// RoutingRule implements RPCClient.
func (mc *mockRPCClient) RoutingRule(key routing.RouteID) (routing.Rule, error) {
	return mc.rt.Rule(key)
}

// AddRoutingRule implements RPCClient.
func (mc *mockRPCClient) AddRoutingRule(rule routing.Rule) (routing.RouteID, error) {
	return mc.rt.AddRule(rule)
}

// SetRoutingRule implements RPCClient.
func (mc *mockRPCClient) SetRoutingRule(key routing.RouteID, rule routing.Rule) error {
	return mc.rt.SetRule(key, rule)
}

// RemoveRoutingRule implements RPCClient.
func (mc *mockRPCClient) RemoveRoutingRule(key routing.RouteID) error {
	return mc.rt.DeleteRules(key)
}

// Loops implements RPCClient.
func (mc *mockRPCClient) Loops() ([]LoopInfo, error) {
	var loops []LoopInfo
	err := mc.rt.RangeRules(func(_ routing.RouteID, rule routing.Rule) (next bool) {
		if rule.Type() == routing.RuleApp {
			loops = append(loops, LoopInfo{AppRule: rule})
		}
		return true
	})
	if err != nil {
		return nil, err
	}
	for i, l := range loops {
		fwdRID := l.AppRule.RouteID()
		rule, err := mc.rt.Rule(fwdRID)
		if err != nil {
			return nil, err
		}
		loops[i].FwdRule = rule
	}
	return loops, nil
}<|MERGE_RESOLUTION|>--- conflicted
+++ resolved
@@ -71,7 +71,6 @@
 	return out, err
 }
 
-<<<<<<< HEAD
 // Health calls Health
 func (rc *rpcClient) Health() (*HealthInfo, error) {
 	hi := &HealthInfo{}
@@ -84,13 +83,13 @@
 	var out float64
 	err := rc.Call("Uptime", &struct{}{}, &out)
 	return out, err
-=======
+}
+
 // Exec calls Exec.
 func (rc *rpcClient) Exec(command string) ([]byte, error) {
 	output := make([]byte, 0)
 	err := rc.Call("Exec", &command, &output)
 	return output, err
->>>>>>> 381bfb19
 }
 
 // Apps calls Apps.
@@ -323,7 +322,6 @@
 	return &out, err
 }
 
-<<<<<<< HEAD
 // Health implements RPCClient
 func (mc *mockRPCClient) Health() (*HealthInfo, error) {
 	hi := &HealthInfo{
@@ -338,11 +336,11 @@
 // Uptime implements RPCClient
 func (mc *mockRPCClient) Uptime() (float64, error) {
 	return time.Since(mc.startedAt).Seconds(), nil
-=======
+}
+
 // Exec implements RPCClient.
 func (mc *mockRPCClient) Exec(command string) ([]byte, error) {
 	return []byte("mock"), nil
->>>>>>> 381bfb19
 }
 
 // Apps implements RPCClient.
