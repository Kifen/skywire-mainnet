// Package messaging implements messaging communication. Messaging
// communication is performed between 2 nodes using intermediate relay
// server, node discovery is performed using messaging discovery.
package messaging

import (
	"context"
	"encoding/hex"
	"errors"
	"fmt"
	"net"
	"sync"
	"time"

	"github.com/skycoin/skycoin/src/util/logging"

	"github.com/skycoin/skywire/pkg/cipher"

	"github.com/skycoin/skywire/pkg/messaging-discovery/client"
	"github.com/skycoin/skywire/pkg/transport"
)

var (
	// ErrNoSrv indicate that remote client does not have DelegatedServers in entry.
	ErrNoSrv = errors.New("remote has no DelegatedServers")
	// ErrRejected indicates that ChannelOpen frame was rejected by remote server.
	ErrRejected = errors.New("rejected")
	// ErrChannelClosed indicates that underlying channel is being closed and writes are prohibited.
	ErrChannelClosed = errors.New("channel closed")
	// ErrDeadlineExceeded indicates that read/write operation failed due to timeout.
	ErrDeadlineExceeded = errors.New("deadline exceeded")
	// ErrClientClosed indicates that client is closed and not accepting new connections.
	ErrClientClosed = errors.New("client closed")
)

type clientLink struct {
	link  *Link
	addr  string
	chans *chanList
}

// Config configures Client.
type Config struct {
	PubKey     cipher.PubKey
	SecKey     cipher.SecKey
	Discovery  client.APIClient
	Retries    int
	RetryDelay time.Duration
}

// Client sends messages to remote client nodes via relay Server.
// Implements Transport
type Client struct {
	Logger *logging.Logger

	pubKey cipher.PubKey
	secKey cipher.SecKey
	dc     client.APIClient
	pool   *Pool

	retries    int
	retryDelay time.Duration

	links map[cipher.PubKey]*clientLink
	mu    sync.RWMutex

<<<<<<< HEAD
	newCh chan *channel  // chan for newly opened channels
	newWG sync.WaitGroup // waits for goroutines writing to newCh to end.

	doneCh chan struct{}
=======
	newChan  chan *msgChannel
	doneChan chan struct{}
>>>>>>> c633881d
}

// NewClient constructs a new Client.
func NewClient(conf *Config) *Client {
	c := &Client{
		Logger:     logging.MustGetLogger("messenger"),
		pubKey:     conf.PubKey,
		secKey:     conf.SecKey,
		dc:         conf.Discovery,
		retries:    conf.Retries,
		retryDelay: conf.RetryDelay,
		links:      make(map[cipher.PubKey]*clientLink),
<<<<<<< HEAD
		newCh:      make(chan *channel),
		doneCh:     make(chan struct{}),
=======
		newChan:    make(chan *msgChannel),
		doneChan:   make(chan struct{}),
>>>>>>> c633881d
	}
	config := &LinkConfig{
		Public:           c.pubKey,
		Secret:           c.secKey,
		HandshakeTimeout: DefaultHandshakeTimeout,
	}
	c.pool = NewPool(config, &Callbacks{
		Data:  c.onData,
		Close: c.onClose,
	})

	return c
}

// ConnectToInitialServers tries to connect to at most serverCount servers.
func (c *Client) ConnectToInitialServers(ctx context.Context, serverCount int) error {
	if serverCount == 0 {
		return nil
	}

	entries, err := c.dc.AvailableServers(ctx)
	if err != nil {
		return fmt.Errorf("servers are not available: %s", err)
	}

	for _, entry := range entries {
		if len(c.links) > serverCount {
			break
		}

		if _, err := c.link(entry.Static, entry.Server.Address); err != nil {
			c.Logger.Warnf("Failed to connect to the server %s: %s", entry.Static, err)
		}
	}

	if len(c.links) == 0 {
		return fmt.Errorf("servers are not available: all servers failed")
	}

	if err := c.setEntry(ctx); err != nil {
		return fmt.Errorf("entry update failure: %s", err)
	}

	return nil
}

// Accept accepts a remotely-initiated Transport.
func (c *Client) Accept(ctx context.Context) (transport.Transport, error) {
	select {
	case ch, more := <-c.newCh:
		if !more {
			return nil, ErrClientClosed
		}
		return ch, nil
	case <-ctx.Done():
		return nil, ctx.Err()
	}
}

// Dial initiates a Transport with a remote node.
func (c *Client) Dial(ctx context.Context, remote cipher.PubKey) (transport.Transport, error) {
	entry, err := c.dc.Entry(ctx, remote)
	if err != nil {
		return nil, fmt.Errorf("get entry failure: %s", err)
	}

	if entry.Client.DelegatedServers == nil || len(entry.Client.DelegatedServers) == 0 {
		return nil, ErrNoSrv
	}

	clientLink, err := c.ensureLink(ctx, entry.Client.DelegatedServers)
	if err != nil {
		return nil, fmt.Errorf("link failure: %s", err)
	}

	channel, err := newChannel(true, c.secKey, remote, clientLink.link)
	if err != nil {
		return nil, fmt.Errorf("noise setup: %s", err)
	}
	localID := clientLink.chans.add(channel)

	msg, err := channel.HandshakeMessage()
	if err != nil {
		return nil, fmt.Errorf("noise handshake: %s", err)
	}

	if _, err := clientLink.link.SendOpenChannel(localID, remote, msg); err != nil {
		return nil, fmt.Errorf("failed to open channel: %s", err)
	}

	select {
	case result := <-channel.waitChan:
		if !result {
			return nil, ErrRejected
		}
	case <-ctx.Done():
		return nil, ctx.Err()
	}

	c.Logger.Infof("Opened new channel local ID %d, remote ID %d with %s", localID, channel.ID(), remote)
	return channel, nil
}

// Local returns the local public key.
func (c *Client) Local() cipher.PubKey {
	return c.pubKey
}

// Type returns the Transport type.
func (c *Client) Type() string {
	return "messaging"
}

// Close closes underlying link pool.
func (c *Client) Close() error {
	c.Logger.Info("Closing link pool")
	select {
	case <-c.doneCh:
	default:
		close(c.doneCh)
		c.newWG.Wait() // Ensure that 'c.newCh' is not being written to before closing.
		close(c.newCh)
	}
	return c.pool.Close()
}

func (c *Client) setEntry(ctx context.Context) error {
	c.Logger.Info("Updating discovery entry")
	serverPKs := []cipher.PubKey{}
	c.mu.RLock()
	for pk := range c.links {
		serverPKs = append(serverPKs, pk)
	}
	c.mu.RUnlock()

	entry, err := c.dc.Entry(ctx, c.pubKey)
	if err != nil {
		entry = client.NewClientEntry(c.pubKey, 0, serverPKs)
		if err := entry.Sign(c.secKey); err != nil {
			return err
		}

		return c.dc.SetEntry(ctx, entry)
	}

	entry.Client.DelegatedServers = serverPKs
	return c.dc.UpdateEntry(ctx, c.secKey, entry)
}

func (c *Client) link(remotePK cipher.PubKey, addr string) (*clientLink, error) {
	conn, err := net.Dial("tcp", addr)
	if err != nil {
		return nil, err
	}
	l, err := c.pool.Initiate(conn, remotePK)
	if err != nil && err != ErrConnExists {
		return nil, err
	}

	c.Logger.Infof("Opened new link with the server %s", remotePK)
	clientLink := &clientLink{l, addr, newChanList()}
	c.mu.Lock()
	c.links[remotePK] = clientLink
	c.mu.Unlock()
	return clientLink, nil
}

func (c *Client) ensureLink(ctx context.Context, serverList []cipher.PubKey) (*clientLink, error) {
	for _, serverPK := range serverList {
		if l := c.getLink(serverPK); l != nil {
			return l, nil
		}
	}

	serverPK := serverList[0]
	serverEntry, err := c.dc.Entry(ctx, serverPK)
	if err != nil {
		return nil, fmt.Errorf("get server failure: %s", err)
	}

	l, err := c.link(serverPK, serverEntry.Server.Address)
	if err != nil {
		return nil, err
	}

	if err := c.setEntry(ctx); err != nil {
		return nil, fmt.Errorf("entry update failure: %s", err)
	}

	return l, nil
}

func (c *Client) getLink(remotePK cipher.PubKey) *clientLink {
	c.mu.RLock()
	l := c.links[remotePK]
	c.mu.RUnlock()
	return l
}

func (c *Client) onData(l *Link, frameType FrameType, body []byte) error {
	remotePK := l.Remote()
	if len(body) == 0 {
		c.Logger.Warnf("Invalid packet from %s: empty body", remotePK)
		return nil
	}

	clientLink := c.getLink(l.Remote())
	channelID := body[0]
	var sendErr error

	c.Logger.Debugf("New frame %s from %s@%d", frameType, remotePK, channelID)
	if frameType == FrameTypeOpenChannel {
		if lID, msg, err := c.openChannel(channelID, body[1:34], body[34:], clientLink); err != nil {
			c.Logger.Warnf("Failed to open new channel for %s: %s", remotePK, err)
			_, sendErr = l.SendChannelClosed(channelID)
		} else {
			c.Logger.Infof("Opened new channel local ID %d, remote ID %d with %s", lID, channelID,
				hex.EncodeToString(body[1:34]))
			_, sendErr = l.SendChannelOpened(channelID, lID, msg)
		}

		return c.warnSendError(remotePK, sendErr)
	}

	channel := clientLink.chans.get(channelID)
	if channel == nil {
		if frameType != FrameTypeChannelClosed && frameType != FrameTypeCloseChannel {
			c.Logger.Warnf("Frame for unknown channel %d from %s", channelID, remotePK)
		}
		return nil
	}

	switch frameType {
	case FrameTypeCloseChannel:
		clientLink.chans.remove(channelID)
		_, sendErr = l.SendChannelClosed(channel.ID())
		c.Logger.Debugf("Closed channel ID %d", channelID)
	case FrameTypeChannelOpened:
		channel.SetID(body[1])
		if err := channel.ProcessMessage(body[2:]); err != nil {
			sendErr = fmt.Errorf("noise handshake: %s", err)
		}

		select {
		case channel.waitChan <- true:
		default:
		}
	case FrameTypeChannelClosed:
		channel.SetID(body[0])
		channel.closeChanMx.RLock() // Begin: avoid race condition.
		select {
		case channel.waitChan <- false:
		case channel.closeChan <- struct{}{}: // Previous data race.
			clientLink.chans.remove(channelID)
		default:
		}
		channel.closeChanMx.RUnlock() // End: avoid race condition.
	case FrameTypeSend:
		go func() {
			select {
			case <-c.doneCh:
			case <-channel.doneChan:
			case channel.readChan <- body[1:]:
			}
		}()
	}

	return c.warnSendError(remotePK, sendErr)
}

func (c *Client) onClose(l *Link, remote bool) {
	remotePK := l.Remote()

	c.mu.RLock()
	chanLink := c.links[remotePK]
	c.mu.RUnlock()

	for _, channel := range chanLink.chans.dropAll() {
		channel.close()
	}

	select {
	case <-c.doneCh:
	default:
		c.Logger.Infof("Disconnected from the server %s. Trying to re-connect...", remotePK)
		for attemp := 0; attemp < c.retries; attemp++ {
			if _, err := c.link(remotePK, chanLink.addr); err == nil {
				c.Logger.Infof("Re-connected to the server %s", remotePK)
				return
			}
			time.Sleep(c.retryDelay)
		}
	}

	c.Logger.Infof("Closing link with the server %s", remotePK)

	c.mu.Lock()
	delete(c.links, remotePK)
	c.mu.Unlock()

	if err := c.setEntry(context.Background()); err != nil {
		c.Logger.Warnf("Failed to update entry: %s", err)
	}
}

func (c *Client) openChannel(rID byte, remotePK []byte, noiseMsg []byte, chanLink *clientLink) (lID byte, noiseRes []byte, err error) {
	var pubKey cipher.PubKey
	pubKey, err = cipher.NewPubKey(remotePK)
	if err != nil {
		return
	}

	channel, err := newChannel(false, c.secKey, pubKey, chanLink.link)
	channel.SetID(rID)
	if err != nil {
		err = fmt.Errorf("noise setup: %s", err)
		return
	}

	if err = channel.ProcessMessage(noiseMsg); err != nil {
		err = fmt.Errorf("noise handshake: %s", err)
		return
	}

	lID = chanLink.chans.add(channel)

	c.newWG.Add(1) // Ensure that 'c.newCh' is not being written to before closing.
	go func() {
		select {
		case <-c.doneCh:
		case c.newCh <- channel:
		}
		c.newWG.Done()
	}()

	noiseRes, err = channel.HandshakeMessage()
	if err != nil {
		err = fmt.Errorf("noise handshake: %s", err)
		return
	}

	return lID, noiseRes, err
}

func (c *Client) warnSendError(remote cipher.PubKey, err error) error {
	if err != nil {
		c.Logger.Warnf("Failed to send frame to %s: %s", remote, err)
	}

	return nil
}<|MERGE_RESOLUTION|>--- conflicted
+++ resolved
@@ -64,15 +64,10 @@
 	links map[cipher.PubKey]*clientLink
 	mu    sync.RWMutex
 
-<<<<<<< HEAD
-	newCh chan *channel  // chan for newly opened channels
-	newWG sync.WaitGroup // waits for goroutines writing to newCh to end.
+	newCh chan *msgChannel // chan for newly opened channels
+	newWG sync.WaitGroup   // waits for goroutines writing to newCh to end.
 
 	doneCh chan struct{}
-=======
-	newChan  chan *msgChannel
-	doneChan chan struct{}
->>>>>>> c633881d
 }
 
 // NewClient constructs a new Client.
@@ -85,13 +80,8 @@
 		retries:    conf.Retries,
 		retryDelay: conf.RetryDelay,
 		links:      make(map[cipher.PubKey]*clientLink),
-<<<<<<< HEAD
-		newCh:      make(chan *channel),
+		newCh:      make(chan *msgChannel),
 		doneCh:     make(chan struct{}),
-=======
-		newChan:    make(chan *msgChannel),
-		doneChan:   make(chan struct{}),
->>>>>>> c633881d
 	}
 	config := &LinkConfig{
 		Public:           c.pubKey,
