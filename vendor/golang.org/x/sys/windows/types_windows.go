// Copyright 2011 The Go Authors. All rights reserved.
// Use of this source code is governed by a BSD-style
// license that can be found in the LICENSE file.

package windows

import (
	"net"
	"syscall"
	"unsafe"
)

const (
	// Invented values to support what package os expects.
	O_RDONLY   = 0x00000
	O_WRONLY   = 0x00001
	O_RDWR     = 0x00002
	O_CREAT    = 0x00040
	O_EXCL     = 0x00080
	O_NOCTTY   = 0x00100
	O_TRUNC    = 0x00200
	O_NONBLOCK = 0x00800
	O_APPEND   = 0x00400
	O_SYNC     = 0x01000
	O_ASYNC    = 0x02000
	O_CLOEXEC  = 0x80000
)

const (
	// More invented values for signals
	SIGHUP  = Signal(0x1)
	SIGINT  = Signal(0x2)
	SIGQUIT = Signal(0x3)
	SIGILL  = Signal(0x4)
	SIGTRAP = Signal(0x5)
	SIGABRT = Signal(0x6)
	SIGBUS  = Signal(0x7)
	SIGFPE  = Signal(0x8)
	SIGKILL = Signal(0x9)
	SIGSEGV = Signal(0xb)
	SIGPIPE = Signal(0xd)
	SIGALRM = Signal(0xe)
	SIGTERM = Signal(0xf)
)

var signals = [...]string{
	1:  "hangup",
	2:  "interrupt",
	3:  "quit",
	4:  "illegal instruction",
	5:  "trace/breakpoint trap",
	6:  "aborted",
	7:  "bus error",
	8:  "floating point exception",
	9:  "killed",
	10: "user defined signal 1",
	11: "segmentation fault",
	12: "user defined signal 2",
	13: "broken pipe",
	14: "alarm clock",
	15: "terminated",
}

const (
	GENERIC_READ    = 0x80000000
	GENERIC_WRITE   = 0x40000000
	GENERIC_EXECUTE = 0x20000000
	GENERIC_ALL     = 0x10000000

	FILE_LIST_DIRECTORY   = 0x00000001
	FILE_APPEND_DATA      = 0x00000004
	FILE_WRITE_ATTRIBUTES = 0x00000100

	FILE_SHARE_READ   = 0x00000001
	FILE_SHARE_WRITE  = 0x00000002
	FILE_SHARE_DELETE = 0x00000004

	FILE_ATTRIBUTE_READONLY              = 0x00000001
	FILE_ATTRIBUTE_HIDDEN                = 0x00000002
	FILE_ATTRIBUTE_SYSTEM                = 0x00000004
	FILE_ATTRIBUTE_DIRECTORY             = 0x00000010
	FILE_ATTRIBUTE_ARCHIVE               = 0x00000020
	FILE_ATTRIBUTE_DEVICE                = 0x00000040
	FILE_ATTRIBUTE_NORMAL                = 0x00000080
	FILE_ATTRIBUTE_TEMPORARY             = 0x00000100
	FILE_ATTRIBUTE_SPARSE_FILE           = 0x00000200
	FILE_ATTRIBUTE_REPARSE_POINT         = 0x00000400
	FILE_ATTRIBUTE_COMPRESSED            = 0x00000800
	FILE_ATTRIBUTE_OFFLINE               = 0x00001000
	FILE_ATTRIBUTE_NOT_CONTENT_INDEXED   = 0x00002000
	FILE_ATTRIBUTE_ENCRYPTED             = 0x00004000
	FILE_ATTRIBUTE_INTEGRITY_STREAM      = 0x00008000
	FILE_ATTRIBUTE_VIRTUAL               = 0x00010000
	FILE_ATTRIBUTE_NO_SCRUB_DATA         = 0x00020000
	FILE_ATTRIBUTE_RECALL_ON_OPEN        = 0x00040000
	FILE_ATTRIBUTE_RECALL_ON_DATA_ACCESS = 0x00400000

	INVALID_FILE_ATTRIBUTES = 0xffffffff

	CREATE_NEW        = 1
	CREATE_ALWAYS     = 2
	OPEN_EXISTING     = 3
	OPEN_ALWAYS       = 4
	TRUNCATE_EXISTING = 5

	FILE_FLAG_OPEN_REQUIRING_OPLOCK = 0x00040000
	FILE_FLAG_FIRST_PIPE_INSTANCE   = 0x00080000
	FILE_FLAG_OPEN_NO_RECALL        = 0x00100000
	FILE_FLAG_OPEN_REPARSE_POINT    = 0x00200000
	FILE_FLAG_SESSION_AWARE         = 0x00800000
	FILE_FLAG_POSIX_SEMANTICS       = 0x01000000
	FILE_FLAG_BACKUP_SEMANTICS      = 0x02000000
	FILE_FLAG_DELETE_ON_CLOSE       = 0x04000000
	FILE_FLAG_SEQUENTIAL_SCAN       = 0x08000000
	FILE_FLAG_RANDOM_ACCESS         = 0x10000000
	FILE_FLAG_NO_BUFFERING          = 0x20000000
	FILE_FLAG_OVERLAPPED            = 0x40000000
	FILE_FLAG_WRITE_THROUGH         = 0x80000000

	HANDLE_FLAG_INHERIT    = 0x00000001
	STARTF_USESTDHANDLES   = 0x00000100
	STARTF_USESHOWWINDOW   = 0x00000001
	DUPLICATE_CLOSE_SOURCE = 0x00000001
	DUPLICATE_SAME_ACCESS  = 0x00000002

	STD_INPUT_HANDLE  = -10 & (1<<32 - 1)
	STD_OUTPUT_HANDLE = -11 & (1<<32 - 1)
	STD_ERROR_HANDLE  = -12 & (1<<32 - 1)

	FILE_BEGIN   = 0
	FILE_CURRENT = 1
	FILE_END     = 2

	LANG_ENGLISH       = 0x09
	SUBLANG_ENGLISH_US = 0x01

	FORMAT_MESSAGE_ALLOCATE_BUFFER = 256
	FORMAT_MESSAGE_IGNORE_INSERTS  = 512
	FORMAT_MESSAGE_FROM_STRING     = 1024
	FORMAT_MESSAGE_FROM_HMODULE    = 2048
	FORMAT_MESSAGE_FROM_SYSTEM     = 4096
	FORMAT_MESSAGE_ARGUMENT_ARRAY  = 8192
	FORMAT_MESSAGE_MAX_WIDTH_MASK  = 255

	MAX_PATH      = 260
	MAX_LONG_PATH = 32768

	MAX_COMPUTERNAME_LENGTH = 15

	TIME_ZONE_ID_UNKNOWN  = 0
	TIME_ZONE_ID_STANDARD = 1

	TIME_ZONE_ID_DAYLIGHT = 2
	IGNORE                = 0
	INFINITE              = 0xffffffff

	WAIT_ABANDONED = 0x00000080
	WAIT_OBJECT_0  = 0x00000000
	WAIT_FAILED    = 0xFFFFFFFF

	// Standard access rights.
	DELETE       = 0x00010000
	READ_CONTROL = 0x00020000
	SYNCHRONIZE  = 0x00100000
	WRITE_DAC    = 0x00040000
	WRITE_OWNER  = 0x00080000

	// Access rights for process.
	PROCESS_CREATE_PROCESS            = 0x0080
	PROCESS_CREATE_THREAD             = 0x0002
	PROCESS_DUP_HANDLE                = 0x0040
	PROCESS_QUERY_INFORMATION         = 0x0400
	PROCESS_QUERY_LIMITED_INFORMATION = 0x1000
	PROCESS_SET_INFORMATION           = 0x0200
	PROCESS_SET_QUOTA                 = 0x0100
	PROCESS_SUSPEND_RESUME            = 0x0800
	PROCESS_TERMINATE                 = 0x0001
	PROCESS_VM_OPERATION              = 0x0008
	PROCESS_VM_READ                   = 0x0010
	PROCESS_VM_WRITE                  = 0x0020

	// Access rights for thread.
	THREAD_DIRECT_IMPERSONATION      = 0x0200
	THREAD_GET_CONTEXT               = 0x0008
	THREAD_IMPERSONATE               = 0x0100
	THREAD_QUERY_INFORMATION         = 0x0040
	THREAD_QUERY_LIMITED_INFORMATION = 0x0800
	THREAD_SET_CONTEXT               = 0x0010
	THREAD_SET_INFORMATION           = 0x0020
	THREAD_SET_LIMITED_INFORMATION   = 0x0400
	THREAD_SET_THREAD_TOKEN          = 0x0080
	THREAD_SUSPEND_RESUME            = 0x0002
	THREAD_TERMINATE                 = 0x0001

	FILE_MAP_COPY    = 0x01
	FILE_MAP_WRITE   = 0x02
	FILE_MAP_READ    = 0x04
	FILE_MAP_EXECUTE = 0x20

	CTRL_C_EVENT     = 0
	CTRL_BREAK_EVENT = 1

	// Windows reserves errors >= 1<<29 for application use.
	APPLICATION_ERROR = 1 << 29
)

const (
	// Process creation flags.
	CREATE_BREAKAWAY_FROM_JOB        = 0x01000000
	CREATE_DEFAULT_ERROR_MODE        = 0x04000000
	CREATE_NEW_CONSOLE               = 0x00000010
	CREATE_NEW_PROCESS_GROUP         = 0x00000200
	CREATE_NO_WINDOW                 = 0x08000000
	CREATE_PROTECTED_PROCESS         = 0x00040000
	CREATE_PRESERVE_CODE_AUTHZ_LEVEL = 0x02000000
	CREATE_SEPARATE_WOW_VDM          = 0x00000800
	CREATE_SHARED_WOW_VDM            = 0x00001000
	CREATE_SUSPENDED                 = 0x00000004
	CREATE_UNICODE_ENVIRONMENT       = 0x00000400
	DEBUG_ONLY_THIS_PROCESS          = 0x00000002
	DEBUG_PROCESS                    = 0x00000001
	DETACHED_PROCESS                 = 0x00000008
	EXTENDED_STARTUPINFO_PRESENT     = 0x00080000
	INHERIT_PARENT_AFFINITY          = 0x00010000
)

const (
	// flags for CreateToolhelp32Snapshot
	TH32CS_SNAPHEAPLIST = 0x01
	TH32CS_SNAPPROCESS  = 0x02
	TH32CS_SNAPTHREAD   = 0x04
	TH32CS_SNAPMODULE   = 0x08
	TH32CS_SNAPMODULE32 = 0x10
	TH32CS_SNAPALL      = TH32CS_SNAPHEAPLIST | TH32CS_SNAPMODULE | TH32CS_SNAPPROCESS | TH32CS_SNAPTHREAD
	TH32CS_INHERIT      = 0x80000000
)

const (
	// filters for ReadDirectoryChangesW
	FILE_NOTIFY_CHANGE_FILE_NAME   = 0x001
	FILE_NOTIFY_CHANGE_DIR_NAME    = 0x002
	FILE_NOTIFY_CHANGE_ATTRIBUTES  = 0x004
	FILE_NOTIFY_CHANGE_SIZE        = 0x008
	FILE_NOTIFY_CHANGE_LAST_WRITE  = 0x010
	FILE_NOTIFY_CHANGE_LAST_ACCESS = 0x020
	FILE_NOTIFY_CHANGE_CREATION    = 0x040
	FILE_NOTIFY_CHANGE_SECURITY    = 0x100
)

const (
	// do not reorder
	FILE_ACTION_ADDED = iota + 1
	FILE_ACTION_REMOVED
	FILE_ACTION_MODIFIED
	FILE_ACTION_RENAMED_OLD_NAME
	FILE_ACTION_RENAMED_NEW_NAME
)

const (
	// wincrypt.h
	PROV_RSA_FULL                    = 1
	PROV_RSA_SIG                     = 2
	PROV_DSS                         = 3
	PROV_FORTEZZA                    = 4
	PROV_MS_EXCHANGE                 = 5
	PROV_SSL                         = 6
	PROV_RSA_SCHANNEL                = 12
	PROV_DSS_DH                      = 13
	PROV_EC_ECDSA_SIG                = 14
	PROV_EC_ECNRA_SIG                = 15
	PROV_EC_ECDSA_FULL               = 16
	PROV_EC_ECNRA_FULL               = 17
	PROV_DH_SCHANNEL                 = 18
	PROV_SPYRUS_LYNKS                = 20
	PROV_RNG                         = 21
	PROV_INTEL_SEC                   = 22
	PROV_REPLACE_OWF                 = 23
	PROV_RSA_AES                     = 24
	CRYPT_VERIFYCONTEXT              = 0xF0000000
	CRYPT_NEWKEYSET                  = 0x00000008
	CRYPT_DELETEKEYSET               = 0x00000010
	CRYPT_MACHINE_KEYSET             = 0x00000020
	CRYPT_SILENT                     = 0x00000040
	CRYPT_DEFAULT_CONTAINER_OPTIONAL = 0x00000080

	USAGE_MATCH_TYPE_AND = 0
	USAGE_MATCH_TYPE_OR  = 1

	/* msgAndCertEncodingType values for CertOpenStore function */
	X509_ASN_ENCODING   = 0x00000001
	PKCS_7_ASN_ENCODING = 0x00010000

	/* storeProvider values for CertOpenStore function */
	CERT_STORE_PROV_MSG               = 1
	CERT_STORE_PROV_MEMORY            = 2
	CERT_STORE_PROV_FILE              = 3
	CERT_STORE_PROV_REG               = 4
	CERT_STORE_PROV_PKCS7             = 5
	CERT_STORE_PROV_SERIALIZED        = 6
	CERT_STORE_PROV_FILENAME_A        = 7
	CERT_STORE_PROV_FILENAME_W        = 8
	CERT_STORE_PROV_FILENAME          = CERT_STORE_PROV_FILENAME_W
	CERT_STORE_PROV_SYSTEM_A          = 9
	CERT_STORE_PROV_SYSTEM_W          = 10
	CERT_STORE_PROV_SYSTEM            = CERT_STORE_PROV_SYSTEM_W
	CERT_STORE_PROV_COLLECTION        = 11
	CERT_STORE_PROV_SYSTEM_REGISTRY_A = 12
	CERT_STORE_PROV_SYSTEM_REGISTRY_W = 13
	CERT_STORE_PROV_SYSTEM_REGISTRY   = CERT_STORE_PROV_SYSTEM_REGISTRY_W
	CERT_STORE_PROV_PHYSICAL_W        = 14
	CERT_STORE_PROV_PHYSICAL          = CERT_STORE_PROV_PHYSICAL_W
	CERT_STORE_PROV_SMART_CARD_W      = 15
	CERT_STORE_PROV_SMART_CARD        = CERT_STORE_PROV_SMART_CARD_W
	CERT_STORE_PROV_LDAP_W            = 16
	CERT_STORE_PROV_LDAP              = CERT_STORE_PROV_LDAP_W
	CERT_STORE_PROV_PKCS12            = 17

	/* store characteristics (low WORD of flag) for CertOpenStore function */
	CERT_STORE_NO_CRYPT_RELEASE_FLAG            = 0x00000001
	CERT_STORE_SET_LOCALIZED_NAME_FLAG          = 0x00000002
	CERT_STORE_DEFER_CLOSE_UNTIL_LAST_FREE_FLAG = 0x00000004
	CERT_STORE_DELETE_FLAG                      = 0x00000010
	CERT_STORE_UNSAFE_PHYSICAL_FLAG             = 0x00000020
	CERT_STORE_SHARE_STORE_FLAG                 = 0x00000040
	CERT_STORE_SHARE_CONTEXT_FLAG               = 0x00000080
	CERT_STORE_MANIFOLD_FLAG                    = 0x00000100
	CERT_STORE_ENUM_ARCHIVED_FLAG               = 0x00000200
	CERT_STORE_UPDATE_KEYID_FLAG                = 0x00000400
	CERT_STORE_BACKUP_RESTORE_FLAG              = 0x00000800
	CERT_STORE_MAXIMUM_ALLOWED_FLAG             = 0x00001000
	CERT_STORE_CREATE_NEW_FLAG                  = 0x00002000
	CERT_STORE_OPEN_EXISTING_FLAG               = 0x00004000
	CERT_STORE_READONLY_FLAG                    = 0x00008000

	/* store locations (high WORD of flag) for CertOpenStore function */
	CERT_SYSTEM_STORE_CURRENT_USER               = 0x00010000
	CERT_SYSTEM_STORE_LOCAL_MACHINE              = 0x00020000
	CERT_SYSTEM_STORE_CURRENT_SERVICE            = 0x00040000
	CERT_SYSTEM_STORE_SERVICES                   = 0x00050000
	CERT_SYSTEM_STORE_USERS                      = 0x00060000
	CERT_SYSTEM_STORE_CURRENT_USER_GROUP_POLICY  = 0x00070000
	CERT_SYSTEM_STORE_LOCAL_MACHINE_GROUP_POLICY = 0x00080000
	CERT_SYSTEM_STORE_LOCAL_MACHINE_ENTERPRISE   = 0x00090000
	CERT_SYSTEM_STORE_UNPROTECTED_FLAG           = 0x40000000
	CERT_SYSTEM_STORE_RELOCATE_FLAG              = 0x80000000

	/* Miscellaneous high-WORD flags for CertOpenStore function */
	CERT_REGISTRY_STORE_REMOTE_FLAG      = 0x00010000
	CERT_REGISTRY_STORE_SERIALIZED_FLAG  = 0x00020000
	CERT_REGISTRY_STORE_ROAMING_FLAG     = 0x00040000
	CERT_REGISTRY_STORE_MY_IE_DIRTY_FLAG = 0x00080000
	CERT_REGISTRY_STORE_LM_GPT_FLAG      = 0x01000000
	CERT_REGISTRY_STORE_CLIENT_GPT_FLAG  = 0x80000000
	CERT_FILE_STORE_COMMIT_ENABLE_FLAG   = 0x00010000
	CERT_LDAP_STORE_SIGN_FLAG            = 0x00010000
	CERT_LDAP_STORE_AREC_EXCLUSIVE_FLAG  = 0x00020000
	CERT_LDAP_STORE_OPENED_FLAG          = 0x00040000
	CERT_LDAP_STORE_UNBIND_FLAG          = 0x00080000

	/* addDisposition values for CertAddCertificateContextToStore function */
	CERT_STORE_ADD_NEW                                 = 1
	CERT_STORE_ADD_USE_EXISTING                        = 2
	CERT_STORE_ADD_REPLACE_EXISTING                    = 3
	CERT_STORE_ADD_ALWAYS                              = 4
	CERT_STORE_ADD_REPLACE_EXISTING_INHERIT_PROPERTIES = 5
	CERT_STORE_ADD_NEWER                               = 6
	CERT_STORE_ADD_NEWER_INHERIT_PROPERTIES            = 7

	/* ErrorStatus values for CertTrustStatus struct */
	CERT_TRUST_NO_ERROR                          = 0x00000000
	CERT_TRUST_IS_NOT_TIME_VALID                 = 0x00000001
	CERT_TRUST_IS_REVOKED                        = 0x00000004
	CERT_TRUST_IS_NOT_SIGNATURE_VALID            = 0x00000008
	CERT_TRUST_IS_NOT_VALID_FOR_USAGE            = 0x00000010
	CERT_TRUST_IS_UNTRUSTED_ROOT                 = 0x00000020
	CERT_TRUST_REVOCATION_STATUS_UNKNOWN         = 0x00000040
	CERT_TRUST_IS_CYCLIC                         = 0x00000080
	CERT_TRUST_INVALID_EXTENSION                 = 0x00000100
	CERT_TRUST_INVALID_POLICY_CONSTRAINTS        = 0x00000200
	CERT_TRUST_INVALID_BASIC_CONSTRAINTS         = 0x00000400
	CERT_TRUST_INVALID_NAME_CONSTRAINTS          = 0x00000800
	CERT_TRUST_HAS_NOT_SUPPORTED_NAME_CONSTRAINT = 0x00001000
	CERT_TRUST_HAS_NOT_DEFINED_NAME_CONSTRAINT   = 0x00002000
	CERT_TRUST_HAS_NOT_PERMITTED_NAME_CONSTRAINT = 0x00004000
	CERT_TRUST_HAS_EXCLUDED_NAME_CONSTRAINT      = 0x00008000
	CERT_TRUST_IS_PARTIAL_CHAIN                  = 0x00010000
	CERT_TRUST_CTL_IS_NOT_TIME_VALID             = 0x00020000
	CERT_TRUST_CTL_IS_NOT_SIGNATURE_VALID        = 0x00040000
	CERT_TRUST_CTL_IS_NOT_VALID_FOR_USAGE        = 0x00080000
	CERT_TRUST_HAS_WEAK_SIGNATURE                = 0x00100000
	CERT_TRUST_IS_OFFLINE_REVOCATION             = 0x01000000
	CERT_TRUST_NO_ISSUANCE_CHAIN_POLICY          = 0x02000000
	CERT_TRUST_IS_EXPLICIT_DISTRUST              = 0x04000000
	CERT_TRUST_HAS_NOT_SUPPORTED_CRITICAL_EXT    = 0x08000000

	/* InfoStatus values for CertTrustStatus struct */
	CERT_TRUST_HAS_EXACT_MATCH_ISSUER        = 0x00000001
	CERT_TRUST_HAS_KEY_MATCH_ISSUER          = 0x00000002
	CERT_TRUST_HAS_NAME_MATCH_ISSUER         = 0x00000004
	CERT_TRUST_IS_SELF_SIGNED                = 0x00000008
	CERT_TRUST_HAS_PREFERRED_ISSUER          = 0x00000100
	CERT_TRUST_HAS_ISSUANCE_CHAIN_POLICY     = 0x00000400
	CERT_TRUST_HAS_VALID_NAME_CONSTRAINTS    = 0x00000400
	CERT_TRUST_IS_PEER_TRUSTED               = 0x00000800
	CERT_TRUST_HAS_CRL_VALIDITY_EXTENDED     = 0x00001000
	CERT_TRUST_IS_FROM_EXCLUSIVE_TRUST_STORE = 0x00002000
	CERT_TRUST_IS_CA_TRUSTED                 = 0x00004000
	CERT_TRUST_IS_COMPLEX_CHAIN              = 0x00010000

	/* policyOID values for CertVerifyCertificateChainPolicy function */
	CERT_CHAIN_POLICY_BASE              = 1
	CERT_CHAIN_POLICY_AUTHENTICODE      = 2
	CERT_CHAIN_POLICY_AUTHENTICODE_TS   = 3
	CERT_CHAIN_POLICY_SSL               = 4
	CERT_CHAIN_POLICY_BASIC_CONSTRAINTS = 5
	CERT_CHAIN_POLICY_NT_AUTH           = 6
	CERT_CHAIN_POLICY_MICROSOFT_ROOT    = 7
	CERT_CHAIN_POLICY_EV                = 8
	CERT_CHAIN_POLICY_SSL_F12           = 9

	/* AuthType values for SSLExtraCertChainPolicyPara struct */
	AUTHTYPE_CLIENT = 1
	AUTHTYPE_SERVER = 2

	/* Checks values for SSLExtraCertChainPolicyPara struct */
	SECURITY_FLAG_IGNORE_REVOCATION        = 0x00000080
	SECURITY_FLAG_IGNORE_UNKNOWN_CA        = 0x00000100
	SECURITY_FLAG_IGNORE_WRONG_USAGE       = 0x00000200
	SECURITY_FLAG_IGNORE_CERT_CN_INVALID   = 0x00001000
	SECURITY_FLAG_IGNORE_CERT_DATE_INVALID = 0x00002000
)

const (
	// flags for SetErrorMode
	SEM_FAILCRITICALERRORS     = 0x0001
	SEM_NOALIGNMENTFAULTEXCEPT = 0x0004
	SEM_NOGPFAULTERRORBOX      = 0x0002
	SEM_NOOPENFILEERRORBOX     = 0x8000
)

const (
	// Priority class.
	ABOVE_NORMAL_PRIORITY_CLASS   = 0x00008000
	BELOW_NORMAL_PRIORITY_CLASS   = 0x00004000
	HIGH_PRIORITY_CLASS           = 0x00000080
	IDLE_PRIORITY_CLASS           = 0x00000040
	NORMAL_PRIORITY_CLASS         = 0x00000020
	PROCESS_MODE_BACKGROUND_BEGIN = 0x00100000
	PROCESS_MODE_BACKGROUND_END   = 0x00200000
	REALTIME_PRIORITY_CLASS       = 0x00000100
)

var (
	OID_PKIX_KP_SERVER_AUTH = []byte("1.3.6.1.5.5.7.3.1\x00")
	OID_SERVER_GATED_CRYPTO = []byte("1.3.6.1.4.1.311.10.3.3\x00")
	OID_SGC_NETSCAPE        = []byte("2.16.840.1.113730.4.1\x00")
)

// Pointer represents a pointer to an arbitrary Windows type.
//
// Pointer-typed fields may point to one of many different types. It's
// up to the caller to provide a pointer to the appropriate type, cast
// to Pointer. The caller must obey the unsafe.Pointer rules while
// doing so.
type Pointer *struct{}

// Invented values to support what package os expects.
type Timeval struct {
	Sec  int32
	Usec int32
}

func (tv *Timeval) Nanoseconds() int64 {
	return (int64(tv.Sec)*1e6 + int64(tv.Usec)) * 1e3
}

func NsecToTimeval(nsec int64) (tv Timeval) {
	tv.Sec = int32(nsec / 1e9)
	tv.Usec = int32(nsec % 1e9 / 1e3)
	return
}

type SecurityAttributes struct {
	Length             uint32
	SecurityDescriptor uintptr
	InheritHandle      uint32
}

type Overlapped struct {
	Internal     uintptr
	InternalHigh uintptr
	Offset       uint32
	OffsetHigh   uint32
	HEvent       Handle
}

type FileNotifyInformation struct {
	NextEntryOffset uint32
	Action          uint32
	FileNameLength  uint32
	FileName        uint16
}

type Filetime struct {
	LowDateTime  uint32
	HighDateTime uint32
}

// Nanoseconds returns Filetime ft in nanoseconds
// since Epoch (00:00:00 UTC, January 1, 1970).
func (ft *Filetime) Nanoseconds() int64 {
	// 100-nanosecond intervals since January 1, 1601
	nsec := int64(ft.HighDateTime)<<32 + int64(ft.LowDateTime)
	// change starting time to the Epoch (00:00:00 UTC, January 1, 1970)
	nsec -= 116444736000000000
	// convert into nanoseconds
	nsec *= 100
	return nsec
}

func NsecToFiletime(nsec int64) (ft Filetime) {
	// convert into 100-nanosecond
	nsec /= 100
	// change starting time to January 1, 1601
	nsec += 116444736000000000
	// split into high / low
	ft.LowDateTime = uint32(nsec & 0xffffffff)
	ft.HighDateTime = uint32(nsec >> 32 & 0xffffffff)
	return ft
}

type Win32finddata struct {
	FileAttributes    uint32
	CreationTime      Filetime
	LastAccessTime    Filetime
	LastWriteTime     Filetime
	FileSizeHigh      uint32
	FileSizeLow       uint32
	Reserved0         uint32
	Reserved1         uint32
	FileName          [MAX_PATH - 1]uint16
	AlternateFileName [13]uint16
}

// This is the actual system call structure.
// Win32finddata is what we committed to in Go 1.
type win32finddata1 struct {
	FileAttributes    uint32
	CreationTime      Filetime
	LastAccessTime    Filetime
	LastWriteTime     Filetime
	FileSizeHigh      uint32
	FileSizeLow       uint32
	Reserved0         uint32
	Reserved1         uint32
	FileName          [MAX_PATH]uint16
	AlternateFileName [14]uint16
}

func copyFindData(dst *Win32finddata, src *win32finddata1) {
	dst.FileAttributes = src.FileAttributes
	dst.CreationTime = src.CreationTime
	dst.LastAccessTime = src.LastAccessTime
	dst.LastWriteTime = src.LastWriteTime
	dst.FileSizeHigh = src.FileSizeHigh
	dst.FileSizeLow = src.FileSizeLow
	dst.Reserved0 = src.Reserved0
	dst.Reserved1 = src.Reserved1

	// The src is 1 element bigger than dst, but it must be NUL.
	copy(dst.FileName[:], src.FileName[:])
	copy(dst.AlternateFileName[:], src.AlternateFileName[:])
}

type ByHandleFileInformation struct {
	FileAttributes     uint32
	CreationTime       Filetime
	LastAccessTime     Filetime
	LastWriteTime      Filetime
	VolumeSerialNumber uint32
	FileSizeHigh       uint32
	FileSizeLow        uint32
	NumberOfLinks      uint32
	FileIndexHigh      uint32
	FileIndexLow       uint32
}

const (
	GetFileExInfoStandard = 0
	GetFileExMaxInfoLevel = 1
)

type Win32FileAttributeData struct {
	FileAttributes uint32
	CreationTime   Filetime
	LastAccessTime Filetime
	LastWriteTime  Filetime
	FileSizeHigh   uint32
	FileSizeLow    uint32
}

// ShowWindow constants
const (
	// winuser.h
	SW_HIDE            = 0
	SW_NORMAL          = 1
	SW_SHOWNORMAL      = 1
	SW_SHOWMINIMIZED   = 2
	SW_SHOWMAXIMIZED   = 3
	SW_MAXIMIZE        = 3
	SW_SHOWNOACTIVATE  = 4
	SW_SHOW            = 5
	SW_MINIMIZE        = 6
	SW_SHOWMINNOACTIVE = 7
	SW_SHOWNA          = 8
	SW_RESTORE         = 9
	SW_SHOWDEFAULT     = 10
	SW_FORCEMINIMIZE   = 11
)

type StartupInfo struct {
	Cb            uint32
	_             *uint16
	Desktop       *uint16
	Title         *uint16
	X             uint32
	Y             uint32
	XSize         uint32
	YSize         uint32
	XCountChars   uint32
	YCountChars   uint32
	FillAttribute uint32
	Flags         uint32
	ShowWindow    uint16
	_             uint16
	_             *byte
	StdInput      Handle
	StdOutput     Handle
	StdErr        Handle
}

type ProcessInformation struct {
	Process   Handle
	Thread    Handle
	ProcessId uint32
	ThreadId  uint32
}

type ProcessEntry32 struct {
	Size            uint32
	Usage           uint32
	ProcessID       uint32
	DefaultHeapID   uintptr
	ModuleID        uint32
	Threads         uint32
	ParentProcessID uint32
	PriClassBase    int32
	Flags           uint32
	ExeFile         [MAX_PATH]uint16
}

type ThreadEntry32 struct {
	Size           uint32
	Usage          uint32
	ThreadID       uint32
	OwnerProcessID uint32
	BasePri        int32
	DeltaPri       int32
	Flags          uint32
}

type Systemtime struct {
	Year         uint16
	Month        uint16
	DayOfWeek    uint16
	Day          uint16
	Hour         uint16
	Minute       uint16
	Second       uint16
	Milliseconds uint16
}

type Timezoneinformation struct {
	Bias         int32
	StandardName [32]uint16
	StandardDate Systemtime
	StandardBias int32
	DaylightName [32]uint16
	DaylightDate Systemtime
	DaylightBias int32
}

// Socket related.

const (
	AF_UNSPEC  = 0
	AF_UNIX    = 1
	AF_INET    = 2
	AF_INET6   = 23
	AF_NETBIOS = 17

	SOCK_STREAM    = 1
	SOCK_DGRAM     = 2
	SOCK_RAW       = 3
	SOCK_SEQPACKET = 5

	IPPROTO_IP   = 0
	IPPROTO_IPV6 = 0x29
	IPPROTO_TCP  = 6
	IPPROTO_UDP  = 17

	SOL_SOCKET                = 0xffff
	SO_REUSEADDR              = 4
	SO_KEEPALIVE              = 8
	SO_DONTROUTE              = 16
	SO_BROADCAST              = 32
	SO_LINGER                 = 128
	SO_RCVBUF                 = 0x1002
	SO_SNDBUF                 = 0x1001
	SO_UPDATE_ACCEPT_CONTEXT  = 0x700b
	SO_UPDATE_CONNECT_CONTEXT = 0x7010

	IOC_OUT                            = 0x40000000
	IOC_IN                             = 0x80000000
	IOC_VENDOR                         = 0x18000000
	IOC_INOUT                          = IOC_IN | IOC_OUT
	IOC_WS2                            = 0x08000000
	SIO_GET_EXTENSION_FUNCTION_POINTER = IOC_INOUT | IOC_WS2 | 6
	SIO_KEEPALIVE_VALS                 = IOC_IN | IOC_VENDOR | 4
	SIO_UDP_CONNRESET                  = IOC_IN | IOC_VENDOR | 12

	// cf. http://support.microsoft.com/default.aspx?scid=kb;en-us;257460

	IP_TOS             = 0x3
	IP_TTL             = 0x4
	IP_MULTICAST_IF    = 0x9
	IP_MULTICAST_TTL   = 0xa
	IP_MULTICAST_LOOP  = 0xb
	IP_ADD_MEMBERSHIP  = 0xc
	IP_DROP_MEMBERSHIP = 0xd

	IPV6_V6ONLY         = 0x1b
	IPV6_UNICAST_HOPS   = 0x4
	IPV6_MULTICAST_IF   = 0x9
	IPV6_MULTICAST_HOPS = 0xa
	IPV6_MULTICAST_LOOP = 0xb
	IPV6_JOIN_GROUP     = 0xc
	IPV6_LEAVE_GROUP    = 0xd

	MSG_OOB       = 0x1
	MSG_PEEK      = 0x2
	MSG_DONTROUTE = 0x4
	MSG_WAITALL   = 0x8

	MSG_TRUNC  = 0x0100
	MSG_CTRUNC = 0x0200
	MSG_BCAST  = 0x0400
	MSG_MCAST  = 0x0800

	SOMAXCONN = 0x7fffffff

	TCP_NODELAY = 1

	SHUT_RD   = 0
	SHUT_WR   = 1
	SHUT_RDWR = 2

	WSADESCRIPTION_LEN = 256
	WSASYS_STATUS_LEN  = 128
)

type WSABuf struct {
	Len uint32
	Buf *byte
}

type WSAMsg struct {
	Name        *syscall.RawSockaddrAny
	Namelen     int32
	Buffers     *WSABuf
	BufferCount uint32
	Control     WSABuf
	Flags       uint32
}

// Invented values to support what package os expects.
const (
	S_IFMT   = 0x1f000
	S_IFIFO  = 0x1000
	S_IFCHR  = 0x2000
	S_IFDIR  = 0x4000
	S_IFBLK  = 0x6000
	S_IFREG  = 0x8000
	S_IFLNK  = 0xa000
	S_IFSOCK = 0xc000
	S_ISUID  = 0x800
	S_ISGID  = 0x400
	S_ISVTX  = 0x200
	S_IRUSR  = 0x100
	S_IWRITE = 0x80
	S_IWUSR  = 0x80
	S_IXUSR  = 0x40
)

const (
	FILE_TYPE_CHAR    = 0x0002
	FILE_TYPE_DISK    = 0x0001
	FILE_TYPE_PIPE    = 0x0003
	FILE_TYPE_REMOTE  = 0x8000
	FILE_TYPE_UNKNOWN = 0x0000
)

type Hostent struct {
	Name     *byte
	Aliases  **byte
	AddrType uint16
	Length   uint16
	AddrList **byte
}

type Protoent struct {
	Name    *byte
	Aliases **byte
	Proto   uint16
}

const (
	DNS_TYPE_A       = 0x0001
	DNS_TYPE_NS      = 0x0002
	DNS_TYPE_MD      = 0x0003
	DNS_TYPE_MF      = 0x0004
	DNS_TYPE_CNAME   = 0x0005
	DNS_TYPE_SOA     = 0x0006
	DNS_TYPE_MB      = 0x0007
	DNS_TYPE_MG      = 0x0008
	DNS_TYPE_MR      = 0x0009
	DNS_TYPE_NULL    = 0x000a
	DNS_TYPE_WKS     = 0x000b
	DNS_TYPE_PTR     = 0x000c
	DNS_TYPE_HINFO   = 0x000d
	DNS_TYPE_MINFO   = 0x000e
	DNS_TYPE_MX      = 0x000f
	DNS_TYPE_TEXT    = 0x0010
	DNS_TYPE_RP      = 0x0011
	DNS_TYPE_AFSDB   = 0x0012
	DNS_TYPE_X25     = 0x0013
	DNS_TYPE_ISDN    = 0x0014
	DNS_TYPE_RT      = 0x0015
	DNS_TYPE_NSAP    = 0x0016
	DNS_TYPE_NSAPPTR = 0x0017
	DNS_TYPE_SIG     = 0x0018
	DNS_TYPE_KEY     = 0x0019
	DNS_TYPE_PX      = 0x001a
	DNS_TYPE_GPOS    = 0x001b
	DNS_TYPE_AAAA    = 0x001c
	DNS_TYPE_LOC     = 0x001d
	DNS_TYPE_NXT     = 0x001e
	DNS_TYPE_EID     = 0x001f
	DNS_TYPE_NIMLOC  = 0x0020
	DNS_TYPE_SRV     = 0x0021
	DNS_TYPE_ATMA    = 0x0022
	DNS_TYPE_NAPTR   = 0x0023
	DNS_TYPE_KX      = 0x0024
	DNS_TYPE_CERT    = 0x0025
	DNS_TYPE_A6      = 0x0026
	DNS_TYPE_DNAME   = 0x0027
	DNS_TYPE_SINK    = 0x0028
	DNS_TYPE_OPT     = 0x0029
	DNS_TYPE_DS      = 0x002B
	DNS_TYPE_RRSIG   = 0x002E
	DNS_TYPE_NSEC    = 0x002F
	DNS_TYPE_DNSKEY  = 0x0030
	DNS_TYPE_DHCID   = 0x0031
	DNS_TYPE_UINFO   = 0x0064
	DNS_TYPE_UID     = 0x0065
	DNS_TYPE_GID     = 0x0066
	DNS_TYPE_UNSPEC  = 0x0067
	DNS_TYPE_ADDRS   = 0x00f8
	DNS_TYPE_TKEY    = 0x00f9
	DNS_TYPE_TSIG    = 0x00fa
	DNS_TYPE_IXFR    = 0x00fb
	DNS_TYPE_AXFR    = 0x00fc
	DNS_TYPE_MAILB   = 0x00fd
	DNS_TYPE_MAILA   = 0x00fe
	DNS_TYPE_ALL     = 0x00ff
	DNS_TYPE_ANY     = 0x00ff
	DNS_TYPE_WINS    = 0xff01
	DNS_TYPE_WINSR   = 0xff02
	DNS_TYPE_NBSTAT  = 0xff01
)

const (
	// flags inside DNSRecord.Dw
	DnsSectionQuestion   = 0x0000
	DnsSectionAnswer     = 0x0001
	DnsSectionAuthority  = 0x0002
	DnsSectionAdditional = 0x0003
)

type DNSSRVData struct {
	Target   *uint16
	Priority uint16
	Weight   uint16
	Port     uint16
	Pad      uint16
}

type DNSPTRData struct {
	Host *uint16
}

type DNSMXData struct {
	NameExchange *uint16
	Preference   uint16
	Pad          uint16
}

type DNSTXTData struct {
	StringCount uint16
	StringArray [1]*uint16
}

type DNSRecord struct {
	Next     *DNSRecord
	Name     *uint16
	Type     uint16
	Length   uint16
	Dw       uint32
	Ttl      uint32
	Reserved uint32
	Data     [40]byte
}

const (
	TF_DISCONNECT         = 1
	TF_REUSE_SOCKET       = 2
	TF_WRITE_BEHIND       = 4
	TF_USE_DEFAULT_WORKER = 0
	TF_USE_SYSTEM_THREAD  = 16
	TF_USE_KERNEL_APC     = 32
)

type TransmitFileBuffers struct {
	Head       uintptr
	HeadLength uint32
	Tail       uintptr
	TailLength uint32
}

const (
	IFF_UP           = 1
	IFF_BROADCAST    = 2
	IFF_LOOPBACK     = 4
	IFF_POINTTOPOINT = 8
	IFF_MULTICAST    = 16
)

const SIO_GET_INTERFACE_LIST = 0x4004747F

// TODO(mattn): SockaddrGen is union of sockaddr/sockaddr_in/sockaddr_in6_old.
// will be fixed to change variable type as suitable.

type SockaddrGen [24]byte

type InterfaceInfo struct {
	Flags            uint32
	Address          SockaddrGen
	BroadcastAddress SockaddrGen
	Netmask          SockaddrGen
}

type IpAddressString struct {
	String [16]byte
}

type IpMaskString IpAddressString

type IpAddrString struct {
	Next      *IpAddrString
	IpAddress IpAddressString
	IpMask    IpMaskString
	Context   uint32
}

const MAX_ADAPTER_NAME_LENGTH = 256
const MAX_ADAPTER_DESCRIPTION_LENGTH = 128
const MAX_ADAPTER_ADDRESS_LENGTH = 8

type IpAdapterInfo struct {
	Next                *IpAdapterInfo
	ComboIndex          uint32
	AdapterName         [MAX_ADAPTER_NAME_LENGTH + 4]byte
	Description         [MAX_ADAPTER_DESCRIPTION_LENGTH + 4]byte
	AddressLength       uint32
	Address             [MAX_ADAPTER_ADDRESS_LENGTH]byte
	Index               uint32
	Type                uint32
	DhcpEnabled         uint32
	CurrentIpAddress    *IpAddrString
	IpAddressList       IpAddrString
	GatewayList         IpAddrString
	DhcpServer          IpAddrString
	HaveWins            bool
	PrimaryWinsServer   IpAddrString
	SecondaryWinsServer IpAddrString
	LeaseObtained       int64
	LeaseExpires        int64
}

const MAXLEN_PHYSADDR = 8
const MAX_INTERFACE_NAME_LEN = 256
const MAXLEN_IFDESCR = 256

type MibIfRow struct {
	Name            [MAX_INTERFACE_NAME_LEN]uint16
	Index           uint32
	Type            uint32
	Mtu             uint32
	Speed           uint32
	PhysAddrLen     uint32
	PhysAddr        [MAXLEN_PHYSADDR]byte
	AdminStatus     uint32
	OperStatus      uint32
	LastChange      uint32
	InOctets        uint32
	InUcastPkts     uint32
	InNUcastPkts    uint32
	InDiscards      uint32
	InErrors        uint32
	InUnknownProtos uint32
	OutOctets       uint32
	OutUcastPkts    uint32
	OutNUcastPkts   uint32
	OutDiscards     uint32
	OutErrors       uint32
	OutQLen         uint32
	DescrLen        uint32
	Descr           [MAXLEN_IFDESCR]byte
}

type CertInfo struct {
	// Not implemented
}

type CertContext struct {
	EncodingType uint32
	EncodedCert  *byte
	Length       uint32
	CertInfo     *CertInfo
	Store        Handle
}

type CertChainContext struct {
	Size                       uint32
	TrustStatus                CertTrustStatus
	ChainCount                 uint32
	Chains                     **CertSimpleChain
	LowerQualityChainCount     uint32
	LowerQualityChains         **CertChainContext
	HasRevocationFreshnessTime uint32
	RevocationFreshnessTime    uint32
}

type CertTrustListInfo struct {
	// Not implemented
}

type CertSimpleChain struct {
	Size                       uint32
	TrustStatus                CertTrustStatus
	NumElements                uint32
	Elements                   **CertChainElement
	TrustListInfo              *CertTrustListInfo
	HasRevocationFreshnessTime uint32
	RevocationFreshnessTime    uint32
}

type CertChainElement struct {
	Size              uint32
	CertContext       *CertContext
	TrustStatus       CertTrustStatus
	RevocationInfo    *CertRevocationInfo
	IssuanceUsage     *CertEnhKeyUsage
	ApplicationUsage  *CertEnhKeyUsage
	ExtendedErrorInfo *uint16
}

type CertRevocationCrlInfo struct {
	// Not implemented
}

type CertRevocationInfo struct {
	Size             uint32
	RevocationResult uint32
	RevocationOid    *byte
	OidSpecificInfo  Pointer
	HasFreshnessTime uint32
	FreshnessTime    uint32
	CrlInfo          *CertRevocationCrlInfo
}

type CertTrustStatus struct {
	ErrorStatus uint32
	InfoStatus  uint32
}

type CertUsageMatch struct {
	Type  uint32
	Usage CertEnhKeyUsage
}

type CertEnhKeyUsage struct {
	Length           uint32
	UsageIdentifiers **byte
}

type CertChainPara struct {
	Size                         uint32
	RequestedUsage               CertUsageMatch
	RequstedIssuancePolicy       CertUsageMatch
	URLRetrievalTimeout          uint32
	CheckRevocationFreshnessTime uint32
	RevocationFreshnessTime      uint32
	CacheResync                  *Filetime
}

type CertChainPolicyPara struct {
	Size            uint32
	Flags           uint32
	ExtraPolicyPara Pointer
}

type SSLExtraCertChainPolicyPara struct {
	Size       uint32
	AuthType   uint32
	Checks     uint32
	ServerName *uint16
}

type CertChainPolicyStatus struct {
	Size              uint32
	Error             uint32
	ChainIndex        uint32
	ElementIndex      uint32
	ExtraPolicyStatus Pointer
}

const (
	// do not reorder
	HKEY_CLASSES_ROOT = 0x80000000 + iota
	HKEY_CURRENT_USER
	HKEY_LOCAL_MACHINE
	HKEY_USERS
	HKEY_PERFORMANCE_DATA
	HKEY_CURRENT_CONFIG
	HKEY_DYN_DATA

	KEY_QUERY_VALUE        = 1
	KEY_SET_VALUE          = 2
	KEY_CREATE_SUB_KEY     = 4
	KEY_ENUMERATE_SUB_KEYS = 8
	KEY_NOTIFY             = 16
	KEY_CREATE_LINK        = 32
	KEY_WRITE              = 0x20006
	KEY_EXECUTE            = 0x20019
	KEY_READ               = 0x20019
	KEY_WOW64_64KEY        = 0x0100
	KEY_WOW64_32KEY        = 0x0200
	KEY_ALL_ACCESS         = 0xf003f
)

const (
	// do not reorder
	REG_NONE = iota
	REG_SZ
	REG_EXPAND_SZ
	REG_BINARY
	REG_DWORD_LITTLE_ENDIAN
	REG_DWORD_BIG_ENDIAN
	REG_LINK
	REG_MULTI_SZ
	REG_RESOURCE_LIST
	REG_FULL_RESOURCE_DESCRIPTOR
	REG_RESOURCE_REQUIREMENTS_LIST
	REG_QWORD_LITTLE_ENDIAN
	REG_DWORD = REG_DWORD_LITTLE_ENDIAN
	REG_QWORD = REG_QWORD_LITTLE_ENDIAN
)

type AddrinfoW struct {
	Flags     int32
	Family    int32
	Socktype  int32
	Protocol  int32
	Addrlen   uintptr
	Canonname *uint16
	Addr      uintptr
	Next      *AddrinfoW
}

const (
	AI_PASSIVE     = 1
	AI_CANONNAME   = 2
	AI_NUMERICHOST = 4
)

type GUID struct {
	Data1 uint32
	Data2 uint16
	Data3 uint16
	Data4 [8]byte
}

var WSAID_CONNECTEX = GUID{
	0x25a207b9,
	0xddf3,
	0x4660,
	[8]byte{0x8e, 0xe9, 0x76, 0xe5, 0x8c, 0x74, 0x06, 0x3e},
}

var WSAID_WSASENDMSG = GUID{
	0xa441e712,
	0x754f,
	0x43ca,
	[8]byte{0x84, 0xa7, 0x0d, 0xee, 0x44, 0xcf, 0x60, 0x6d},
}

var WSAID_WSARECVMSG = GUID{
	0xf689d7c8,
	0x6f1f,
	0x436b,
	[8]byte{0x8a, 0x53, 0xe5, 0x4f, 0xe3, 0x51, 0xc3, 0x22},
}

const (
	FILE_SKIP_COMPLETION_PORT_ON_SUCCESS = 1
	FILE_SKIP_SET_EVENT_ON_HANDLE        = 2
)

const (
	WSAPROTOCOL_LEN    = 255
	MAX_PROTOCOL_CHAIN = 7
	BASE_PROTOCOL      = 1
	LAYERED_PROTOCOL   = 0

	XP1_CONNECTIONLESS           = 0x00000001
	XP1_GUARANTEED_DELIVERY      = 0x00000002
	XP1_GUARANTEED_ORDER         = 0x00000004
	XP1_MESSAGE_ORIENTED         = 0x00000008
	XP1_PSEUDO_STREAM            = 0x00000010
	XP1_GRACEFUL_CLOSE           = 0x00000020
	XP1_EXPEDITED_DATA           = 0x00000040
	XP1_CONNECT_DATA             = 0x00000080
	XP1_DISCONNECT_DATA          = 0x00000100
	XP1_SUPPORT_BROADCAST        = 0x00000200
	XP1_SUPPORT_MULTIPOINT       = 0x00000400
	XP1_MULTIPOINT_CONTROL_PLANE = 0x00000800
	XP1_MULTIPOINT_DATA_PLANE    = 0x00001000
	XP1_QOS_SUPPORTED            = 0x00002000
	XP1_UNI_SEND                 = 0x00008000
	XP1_UNI_RECV                 = 0x00010000
	XP1_IFS_HANDLES              = 0x00020000
	XP1_PARTIAL_MESSAGE          = 0x00040000
	XP1_SAN_SUPPORT_SDP          = 0x00080000

	PFL_MULTIPLE_PROTO_ENTRIES  = 0x00000001
	PFL_RECOMMENDED_PROTO_ENTRY = 0x00000002
	PFL_HIDDEN                  = 0x00000004
	PFL_MATCHES_PROTOCOL_ZERO   = 0x00000008
	PFL_NETWORKDIRECT_PROVIDER  = 0x00000010
)

type WSAProtocolInfo struct {
	ServiceFlags1     uint32
	ServiceFlags2     uint32
	ServiceFlags3     uint32
	ServiceFlags4     uint32
	ProviderFlags     uint32
	ProviderId        GUID
	CatalogEntryId    uint32
	ProtocolChain     WSAProtocolChain
	Version           int32
	AddressFamily     int32
	MaxSockAddr       int32
	MinSockAddr       int32
	SocketType        int32
	Protocol          int32
	ProtocolMaxOffset int32
	NetworkByteOrder  int32
	SecurityScheme    int32
	MessageSize       uint32
	ProviderReserved  uint32
	ProtocolName      [WSAPROTOCOL_LEN + 1]uint16
}

type WSAProtocolChain struct {
	ChainLen     int32
	ChainEntries [MAX_PROTOCOL_CHAIN]uint32
}

type TCPKeepalive struct {
	OnOff    uint32
	Time     uint32
	Interval uint32
}

type symbolicLinkReparseBuffer struct {
	SubstituteNameOffset uint16
	SubstituteNameLength uint16
	PrintNameOffset      uint16
	PrintNameLength      uint16
	Flags                uint32
	PathBuffer           [1]uint16
}

type mountPointReparseBuffer struct {
	SubstituteNameOffset uint16
	SubstituteNameLength uint16
	PrintNameOffset      uint16
	PrintNameLength      uint16
	PathBuffer           [1]uint16
}

type reparseDataBuffer struct {
	ReparseTag        uint32
	ReparseDataLength uint16
	Reserved          uint16

	// GenericReparseBuffer
	reparseBuffer byte
}

const (
	FSCTL_GET_REPARSE_POINT          = 0x900A8
	MAXIMUM_REPARSE_DATA_BUFFER_SIZE = 16 * 1024
	IO_REPARSE_TAG_MOUNT_POINT       = 0xA0000003
	IO_REPARSE_TAG_SYMLINK           = 0xA000000C
	SYMBOLIC_LINK_FLAG_DIRECTORY     = 0x1
)

const (
	ComputerNameNetBIOS                   = 0
	ComputerNameDnsHostname               = 1
	ComputerNameDnsDomain                 = 2
	ComputerNameDnsFullyQualified         = 3
	ComputerNamePhysicalNetBIOS           = 4
	ComputerNamePhysicalDnsHostname       = 5
	ComputerNamePhysicalDnsDomain         = 6
	ComputerNamePhysicalDnsFullyQualified = 7
	ComputerNameMax                       = 8
)

// For MessageBox()
const (
	MB_OK                   = 0x00000000
	MB_OKCANCEL             = 0x00000001
	MB_ABORTRETRYIGNORE     = 0x00000002
	MB_YESNOCANCEL          = 0x00000003
	MB_YESNO                = 0x00000004
	MB_RETRYCANCEL          = 0x00000005
	MB_CANCELTRYCONTINUE    = 0x00000006
	MB_ICONHAND             = 0x00000010
	MB_ICONQUESTION         = 0x00000020
	MB_ICONEXCLAMATION      = 0x00000030
	MB_ICONASTERISK         = 0x00000040
	MB_USERICON             = 0x00000080
	MB_ICONWARNING          = MB_ICONEXCLAMATION
	MB_ICONERROR            = MB_ICONHAND
	MB_ICONINFORMATION      = MB_ICONASTERISK
	MB_ICONSTOP             = MB_ICONHAND
	MB_DEFBUTTON1           = 0x00000000
	MB_DEFBUTTON2           = 0x00000100
	MB_DEFBUTTON3           = 0x00000200
	MB_DEFBUTTON4           = 0x00000300
	MB_APPLMODAL            = 0x00000000
	MB_SYSTEMMODAL          = 0x00001000
	MB_TASKMODAL            = 0x00002000
	MB_HELP                 = 0x00004000
	MB_NOFOCUS              = 0x00008000
	MB_SETFOREGROUND        = 0x00010000
	MB_DEFAULT_DESKTOP_ONLY = 0x00020000
	MB_TOPMOST              = 0x00040000
	MB_RIGHT                = 0x00080000
	MB_RTLREADING           = 0x00100000
	MB_SERVICE_NOTIFICATION = 0x00200000
)

const (
	MOVEFILE_REPLACE_EXISTING      = 0x1
	MOVEFILE_COPY_ALLOWED          = 0x2
	MOVEFILE_DELAY_UNTIL_REBOOT    = 0x4
	MOVEFILE_WRITE_THROUGH         = 0x8
	MOVEFILE_CREATE_HARDLINK       = 0x10
	MOVEFILE_FAIL_IF_NOT_TRACKABLE = 0x20
)

const GAA_FLAG_INCLUDE_PREFIX = 0x00000010

const (
	IF_TYPE_OTHER              = 1
	IF_TYPE_ETHERNET_CSMACD    = 6
	IF_TYPE_ISO88025_TOKENRING = 9
	IF_TYPE_PPP                = 23
	IF_TYPE_SOFTWARE_LOOPBACK  = 24
	IF_TYPE_ATM                = 37
	IF_TYPE_IEEE80211          = 71
	IF_TYPE_TUNNEL             = 131
	IF_TYPE_IEEE1394           = 144
)

type SocketAddress struct {
	Sockaddr       *syscall.RawSockaddrAny
	SockaddrLength int32
}

// IP returns an IPv4 or IPv6 address, or nil if the underlying SocketAddress is neither.
func (addr *SocketAddress) IP() net.IP {
	if uintptr(addr.SockaddrLength) >= unsafe.Sizeof(RawSockaddrInet4{}) && addr.Sockaddr.Addr.Family == AF_INET {
		return (*RawSockaddrInet4)(unsafe.Pointer(addr.Sockaddr)).Addr[:]
	} else if uintptr(addr.SockaddrLength) >= unsafe.Sizeof(RawSockaddrInet6{}) && addr.Sockaddr.Addr.Family == AF_INET6 {
		return (*RawSockaddrInet6)(unsafe.Pointer(addr.Sockaddr)).Addr[:]
	}
	return nil
}

type IpAdapterUnicastAddress struct {
	Length             uint32
	Flags              uint32
	Next               *IpAdapterUnicastAddress
	Address            SocketAddress
	PrefixOrigin       int32
	SuffixOrigin       int32
	DadState           int32
	ValidLifetime      uint32
	PreferredLifetime  uint32
	LeaseLifetime      uint32
	OnLinkPrefixLength uint8
}

type IpAdapterAnycastAddress struct {
	Length  uint32
	Flags   uint32
	Next    *IpAdapterAnycastAddress
	Address SocketAddress
}

type IpAdapterMulticastAddress struct {
	Length  uint32
	Flags   uint32
	Next    *IpAdapterMulticastAddress
	Address SocketAddress
}

type IpAdapterDnsServerAdapter struct {
	Length   uint32
	Reserved uint32
	Next     *IpAdapterDnsServerAdapter
	Address  SocketAddress
}

type IpAdapterPrefix struct {
	Length       uint32
	Flags        uint32
	Next         *IpAdapterPrefix
	Address      SocketAddress
	PrefixLength uint32
}

type IpAdapterAddresses struct {
	Length                uint32
	IfIndex               uint32
	Next                  *IpAdapterAddresses
	AdapterName           *byte
	FirstUnicastAddress   *IpAdapterUnicastAddress
	FirstAnycastAddress   *IpAdapterAnycastAddress
	FirstMulticastAddress *IpAdapterMulticastAddress
	FirstDnsServerAddress *IpAdapterDnsServerAdapter
	DnsSuffix             *uint16
	Description           *uint16
	FriendlyName          *uint16
	PhysicalAddress       [syscall.MAX_ADAPTER_ADDRESS_LENGTH]byte
	PhysicalAddressLength uint32
	Flags                 uint32
	Mtu                   uint32
	IfType                uint32
	OperStatus            uint32
	Ipv6IfIndex           uint32
	ZoneIndices           [16]uint32
	FirstPrefix           *IpAdapterPrefix
	/* more fields might be present here. */
}

const (
	IfOperStatusUp             = 1
	IfOperStatusDown           = 2
	IfOperStatusTesting        = 3
	IfOperStatusUnknown        = 4
	IfOperStatusDormant        = 5
	IfOperStatusNotPresent     = 6
	IfOperStatusLowerLayerDown = 7
)

// Console related constants used for the mode parameter to SetConsoleMode. See
// https://docs.microsoft.com/en-us/windows/console/setconsolemode for details.

const (
	ENABLE_PROCESSED_INPUT        = 0x1
	ENABLE_LINE_INPUT             = 0x2
	ENABLE_ECHO_INPUT             = 0x4
	ENABLE_WINDOW_INPUT           = 0x8
	ENABLE_MOUSE_INPUT            = 0x10
	ENABLE_INSERT_MODE            = 0x20
	ENABLE_QUICK_EDIT_MODE        = 0x40
	ENABLE_EXTENDED_FLAGS         = 0x80
	ENABLE_AUTO_POSITION          = 0x100
	ENABLE_VIRTUAL_TERMINAL_INPUT = 0x200

	ENABLE_PROCESSED_OUTPUT            = 0x1
	ENABLE_WRAP_AT_EOL_OUTPUT          = 0x2
	ENABLE_VIRTUAL_TERMINAL_PROCESSING = 0x4
	DISABLE_NEWLINE_AUTO_RETURN        = 0x8
	ENABLE_LVB_GRID_WORLDWIDE          = 0x10
)

type Coord struct {
	X int16
	Y int16
}

type SmallRect struct {
	Left   int16
	Top    int16
	Right  int16
	Bottom int16
}

// Used with GetConsoleScreenBuffer to retrieve information about a console
// screen buffer. See
// https://docs.microsoft.com/en-us/windows/console/console-screen-buffer-info-str
// for details.

type ConsoleScreenBufferInfo struct {
	Size              Coord
	CursorPosition    Coord
	Attributes        uint16
	Window            SmallRect
	MaximumWindowSize Coord
}

const UNIX_PATH_MAX = 108 // defined in afunix.h

const (
	// flags for JOBOBJECT_BASIC_LIMIT_INFORMATION.LimitFlags
	JOB_OBJECT_LIMIT_ACTIVE_PROCESS             = 0x00000008
	JOB_OBJECT_LIMIT_AFFINITY                   = 0x00000010
	JOB_OBJECT_LIMIT_BREAKAWAY_OK               = 0x00000800
	JOB_OBJECT_LIMIT_DIE_ON_UNHANDLED_EXCEPTION = 0x00000400
	JOB_OBJECT_LIMIT_JOB_MEMORY                 = 0x00000200
	JOB_OBJECT_LIMIT_JOB_TIME                   = 0x00000004
	JOB_OBJECT_LIMIT_KILL_ON_JOB_CLOSE          = 0x00002000
	JOB_OBJECT_LIMIT_PRESERVE_JOB_TIME          = 0x00000040
	JOB_OBJECT_LIMIT_PRIORITY_CLASS             = 0x00000020
	JOB_OBJECT_LIMIT_PROCESS_MEMORY             = 0x00000100
	JOB_OBJECT_LIMIT_PROCESS_TIME               = 0x00000002
	JOB_OBJECT_LIMIT_SCHEDULING_CLASS           = 0x00000080
	JOB_OBJECT_LIMIT_SILENT_BREAKAWAY_OK        = 0x00001000
	JOB_OBJECT_LIMIT_SUBSET_AFFINITY            = 0x00004000
	JOB_OBJECT_LIMIT_WORKINGSET                 = 0x00000001
)

type JOBOBJECT_BASIC_LIMIT_INFORMATION struct {
	PerProcessUserTimeLimit int64
	PerJobUserTimeLimit     int64
	LimitFlags              uint32
	MinimumWorkingSetSize   uintptr
	MaximumWorkingSetSize   uintptr
	ActiveProcessLimit      uint32
	Affinity                uintptr
	PriorityClass           uint32
	SchedulingClass         uint32
}

type IO_COUNTERS struct {
	ReadOperationCount  uint64
	WriteOperationCount uint64
	OtherOperationCount uint64
	ReadTransferCount   uint64
	WriteTransferCount  uint64
	OtherTransferCount  uint64
}

type JOBOBJECT_EXTENDED_LIMIT_INFORMATION struct {
	BasicLimitInformation JOBOBJECT_BASIC_LIMIT_INFORMATION
	IoInfo                IO_COUNTERS
	ProcessMemoryLimit    uintptr
	JobMemoryLimit        uintptr
	PeakProcessMemoryUsed uintptr
	PeakJobMemoryUsed     uintptr
}

const (
	// UIRestrictionsClass
	JOB_OBJECT_UILIMIT_DESKTOP          = 0x00000040
	JOB_OBJECT_UILIMIT_DISPLAYSETTINGS  = 0x00000010
	JOB_OBJECT_UILIMIT_EXITWINDOWS      = 0x00000080
	JOB_OBJECT_UILIMIT_GLOBALATOMS      = 0x00000020
	JOB_OBJECT_UILIMIT_HANDLES          = 0x00000001
	JOB_OBJECT_UILIMIT_READCLIPBOARD    = 0x00000002
	JOB_OBJECT_UILIMIT_SYSTEMPARAMETERS = 0x00000008
	JOB_OBJECT_UILIMIT_WRITECLIPBOARD   = 0x00000004
)

type JOBOBJECT_BASIC_UI_RESTRICTIONS struct {
	UIRestrictionsClass uint32
}

const (
	// JobObjectInformationClass
	JobObjectAssociateCompletionPortInformation = 7
	JobObjectBasicLimitInformation              = 2
	JobObjectBasicUIRestrictions                = 4
	JobObjectCpuRateControlInformation          = 15
	JobObjectEndOfJobTimeInformation            = 6
	JobObjectExtendedLimitInformation           = 9
	JobObjectGroupInformation                   = 11
	JobObjectGroupInformationEx                 = 14
	JobObjectLimitViolationInformation2         = 35
	JobObjectNetRateControlInformation          = 32
	JobObjectNotificationLimitInformation       = 12
	JobObjectNotificationLimitInformation2      = 34
	JobObjectSecurityLimitInformation           = 5
<<<<<<< HEAD
)

const (
	KF_FLAG_DEFAULT                          = 0x00000000
	KF_FLAG_FORCE_APP_DATA_REDIRECTION       = 0x00080000
	KF_FLAG_RETURN_FILTER_REDIRECTION_TARGET = 0x00040000
	KF_FLAG_FORCE_PACKAGE_REDIRECTION        = 0x00020000
	KF_FLAG_NO_PACKAGE_REDIRECTION           = 0x00010000
	KF_FLAG_FORCE_APPCONTAINER_REDIRECTION   = 0x00020000
	KF_FLAG_NO_APPCONTAINER_REDIRECTION      = 0x00010000
	KF_FLAG_CREATE                           = 0x00008000
	KF_FLAG_DONT_VERIFY                      = 0x00004000
	KF_FLAG_DONT_UNEXPAND                    = 0x00002000
	KF_FLAG_NO_ALIAS                         = 0x00001000
	KF_FLAG_INIT                             = 0x00000800
	KF_FLAG_DEFAULT_PATH                     = 0x00000400
	KF_FLAG_NOT_PARENT_RELATIVE              = 0x00000200
	KF_FLAG_SIMPLE_IDLIST                    = 0x00000100
	KF_FLAG_ALIAS_ONLY                       = 0x80000000
)

type OsVersionInfoEx struct {
	osVersionInfoSize uint32
	MajorVersion      uint32
	MinorVersion      uint32
	BuildNumber       uint32
	PlatformId        uint32
	CsdVersion        [128]uint16
	ServicePackMajor  uint16
	ServicePackMinor  uint16
	SuiteMask         uint16
	ProductType       byte
	_                 byte
}
=======
)
>>>>>>> 2ef74633
<|MERGE_RESOLUTION|>--- conflicted
+++ resolved
@@ -4,11 +4,7 @@
 
 package windows
 
-import (
-	"net"
-	"syscall"
-	"unsafe"
-)
+import "syscall"
 
 const (
 	// Invented values to support what package os expects.
@@ -158,39 +154,9 @@
 	WAIT_OBJECT_0  = 0x00000000
 	WAIT_FAILED    = 0xFFFFFFFF
 
-	// Standard access rights.
-	DELETE       = 0x00010000
-	READ_CONTROL = 0x00020000
-	SYNCHRONIZE  = 0x00100000
-	WRITE_DAC    = 0x00040000
-	WRITE_OWNER  = 0x00080000
-
-	// Access rights for process.
-	PROCESS_CREATE_PROCESS            = 0x0080
-	PROCESS_CREATE_THREAD             = 0x0002
-	PROCESS_DUP_HANDLE                = 0x0040
-	PROCESS_QUERY_INFORMATION         = 0x0400
-	PROCESS_QUERY_LIMITED_INFORMATION = 0x1000
-	PROCESS_SET_INFORMATION           = 0x0200
-	PROCESS_SET_QUOTA                 = 0x0100
-	PROCESS_SUSPEND_RESUME            = 0x0800
-	PROCESS_TERMINATE                 = 0x0001
-	PROCESS_VM_OPERATION              = 0x0008
-	PROCESS_VM_READ                   = 0x0010
-	PROCESS_VM_WRITE                  = 0x0020
-
-	// Access rights for thread.
-	THREAD_DIRECT_IMPERSONATION      = 0x0200
-	THREAD_GET_CONTEXT               = 0x0008
-	THREAD_IMPERSONATE               = 0x0100
-	THREAD_QUERY_INFORMATION         = 0x0040
-	THREAD_QUERY_LIMITED_INFORMATION = 0x0800
-	THREAD_SET_CONTEXT               = 0x0010
-	THREAD_SET_INFORMATION           = 0x0020
-	THREAD_SET_LIMITED_INFORMATION   = 0x0400
-	THREAD_SET_THREAD_TOKEN          = 0x0080
-	THREAD_SUSPEND_RESUME            = 0x0002
-	THREAD_TERMINATE                 = 0x0001
+	PROCESS_TERMINATE         = 1
+	PROCESS_QUERY_INFORMATION = 0x00000400
+	SYNCHRONIZE               = 0x00100000
 
 	FILE_MAP_COPY    = 0x01
 	FILE_MAP_WRITE   = 0x02
@@ -430,26 +396,6 @@
 	SECURITY_FLAG_IGNORE_CERT_DATE_INVALID = 0x00002000
 )
 
-const (
-	// flags for SetErrorMode
-	SEM_FAILCRITICALERRORS     = 0x0001
-	SEM_NOALIGNMENTFAULTEXCEPT = 0x0004
-	SEM_NOGPFAULTERRORBOX      = 0x0002
-	SEM_NOOPENFILEERRORBOX     = 0x8000
-)
-
-const (
-	// Priority class.
-	ABOVE_NORMAL_PRIORITY_CLASS   = 0x00008000
-	BELOW_NORMAL_PRIORITY_CLASS   = 0x00004000
-	HIGH_PRIORITY_CLASS           = 0x00000080
-	IDLE_PRIORITY_CLASS           = 0x00000040
-	NORMAL_PRIORITY_CLASS         = 0x00000020
-	PROCESS_MODE_BACKGROUND_BEGIN = 0x00100000
-	PROCESS_MODE_BACKGROUND_END   = 0x00200000
-	REALTIME_PRIORITY_CLASS       = 0x00000100
-)
-
 var (
 	OID_PKIX_KP_SERVER_AUTH = []byte("1.3.6.1.5.5.7.3.1\x00")
 	OID_SERVER_GATED_CRYPTO = []byte("1.3.6.1.4.1.311.10.3.3\x00")
@@ -657,16 +603,6 @@
 	PriClassBase    int32
 	Flags           uint32
 	ExeFile         [MAX_PATH]uint16
-}
-
-type ThreadEntry32 struct {
-	Size           uint32
-	Usage          uint32
-	ThreadID       uint32
-	OwnerProcessID uint32
-	BasePri        int32
-	DeltaPri       int32
-	Flags          uint32
 }
 
 type Systemtime struct {
@@ -1350,41 +1286,6 @@
 	ComputerNameMax                       = 8
 )
 
-// For MessageBox()
-const (
-	MB_OK                   = 0x00000000
-	MB_OKCANCEL             = 0x00000001
-	MB_ABORTRETRYIGNORE     = 0x00000002
-	MB_YESNOCANCEL          = 0x00000003
-	MB_YESNO                = 0x00000004
-	MB_RETRYCANCEL          = 0x00000005
-	MB_CANCELTRYCONTINUE    = 0x00000006
-	MB_ICONHAND             = 0x00000010
-	MB_ICONQUESTION         = 0x00000020
-	MB_ICONEXCLAMATION      = 0x00000030
-	MB_ICONASTERISK         = 0x00000040
-	MB_USERICON             = 0x00000080
-	MB_ICONWARNING          = MB_ICONEXCLAMATION
-	MB_ICONERROR            = MB_ICONHAND
-	MB_ICONINFORMATION      = MB_ICONASTERISK
-	MB_ICONSTOP             = MB_ICONHAND
-	MB_DEFBUTTON1           = 0x00000000
-	MB_DEFBUTTON2           = 0x00000100
-	MB_DEFBUTTON3           = 0x00000200
-	MB_DEFBUTTON4           = 0x00000300
-	MB_APPLMODAL            = 0x00000000
-	MB_SYSTEMMODAL          = 0x00001000
-	MB_TASKMODAL            = 0x00002000
-	MB_HELP                 = 0x00004000
-	MB_NOFOCUS              = 0x00008000
-	MB_SETFOREGROUND        = 0x00010000
-	MB_DEFAULT_DESKTOP_ONLY = 0x00020000
-	MB_TOPMOST              = 0x00040000
-	MB_RIGHT                = 0x00080000
-	MB_RTLREADING           = 0x00100000
-	MB_SERVICE_NOTIFICATION = 0x00200000
-)
-
 const (
 	MOVEFILE_REPLACE_EXISTING      = 0x1
 	MOVEFILE_COPY_ALLOWED          = 0x2
@@ -1411,16 +1312,6 @@
 type SocketAddress struct {
 	Sockaddr       *syscall.RawSockaddrAny
 	SockaddrLength int32
-}
-
-// IP returns an IPv4 or IPv6 address, or nil if the underlying SocketAddress is neither.
-func (addr *SocketAddress) IP() net.IP {
-	if uintptr(addr.SockaddrLength) >= unsafe.Sizeof(RawSockaddrInet4{}) && addr.Sockaddr.Addr.Family == AF_INET {
-		return (*RawSockaddrInet4)(unsafe.Pointer(addr.Sockaddr)).Addr[:]
-	} else if uintptr(addr.SockaddrLength) >= unsafe.Sizeof(RawSockaddrInet6{}) && addr.Sockaddr.Addr.Family == AF_INET6 {
-		return (*RawSockaddrInet6)(unsafe.Pointer(addr.Sockaddr)).Addr[:]
-	}
-	return nil
 }
 
 type IpAdapterUnicastAddress struct {
@@ -1547,123 +1438,4 @@
 	MaximumWindowSize Coord
 }
 
-const UNIX_PATH_MAX = 108 // defined in afunix.h
-
-const (
-	// flags for JOBOBJECT_BASIC_LIMIT_INFORMATION.LimitFlags
-	JOB_OBJECT_LIMIT_ACTIVE_PROCESS             = 0x00000008
-	JOB_OBJECT_LIMIT_AFFINITY                   = 0x00000010
-	JOB_OBJECT_LIMIT_BREAKAWAY_OK               = 0x00000800
-	JOB_OBJECT_LIMIT_DIE_ON_UNHANDLED_EXCEPTION = 0x00000400
-	JOB_OBJECT_LIMIT_JOB_MEMORY                 = 0x00000200
-	JOB_OBJECT_LIMIT_JOB_TIME                   = 0x00000004
-	JOB_OBJECT_LIMIT_KILL_ON_JOB_CLOSE          = 0x00002000
-	JOB_OBJECT_LIMIT_PRESERVE_JOB_TIME          = 0x00000040
-	JOB_OBJECT_LIMIT_PRIORITY_CLASS             = 0x00000020
-	JOB_OBJECT_LIMIT_PROCESS_MEMORY             = 0x00000100
-	JOB_OBJECT_LIMIT_PROCESS_TIME               = 0x00000002
-	JOB_OBJECT_LIMIT_SCHEDULING_CLASS           = 0x00000080
-	JOB_OBJECT_LIMIT_SILENT_BREAKAWAY_OK        = 0x00001000
-	JOB_OBJECT_LIMIT_SUBSET_AFFINITY            = 0x00004000
-	JOB_OBJECT_LIMIT_WORKINGSET                 = 0x00000001
-)
-
-type JOBOBJECT_BASIC_LIMIT_INFORMATION struct {
-	PerProcessUserTimeLimit int64
-	PerJobUserTimeLimit     int64
-	LimitFlags              uint32
-	MinimumWorkingSetSize   uintptr
-	MaximumWorkingSetSize   uintptr
-	ActiveProcessLimit      uint32
-	Affinity                uintptr
-	PriorityClass           uint32
-	SchedulingClass         uint32
-}
-
-type IO_COUNTERS struct {
-	ReadOperationCount  uint64
-	WriteOperationCount uint64
-	OtherOperationCount uint64
-	ReadTransferCount   uint64
-	WriteTransferCount  uint64
-	OtherTransferCount  uint64
-}
-
-type JOBOBJECT_EXTENDED_LIMIT_INFORMATION struct {
-	BasicLimitInformation JOBOBJECT_BASIC_LIMIT_INFORMATION
-	IoInfo                IO_COUNTERS
-	ProcessMemoryLimit    uintptr
-	JobMemoryLimit        uintptr
-	PeakProcessMemoryUsed uintptr
-	PeakJobMemoryUsed     uintptr
-}
-
-const (
-	// UIRestrictionsClass
-	JOB_OBJECT_UILIMIT_DESKTOP          = 0x00000040
-	JOB_OBJECT_UILIMIT_DISPLAYSETTINGS  = 0x00000010
-	JOB_OBJECT_UILIMIT_EXITWINDOWS      = 0x00000080
-	JOB_OBJECT_UILIMIT_GLOBALATOMS      = 0x00000020
-	JOB_OBJECT_UILIMIT_HANDLES          = 0x00000001
-	JOB_OBJECT_UILIMIT_READCLIPBOARD    = 0x00000002
-	JOB_OBJECT_UILIMIT_SYSTEMPARAMETERS = 0x00000008
-	JOB_OBJECT_UILIMIT_WRITECLIPBOARD   = 0x00000004
-)
-
-type JOBOBJECT_BASIC_UI_RESTRICTIONS struct {
-	UIRestrictionsClass uint32
-}
-
-const (
-	// JobObjectInformationClass
-	JobObjectAssociateCompletionPortInformation = 7
-	JobObjectBasicLimitInformation              = 2
-	JobObjectBasicUIRestrictions                = 4
-	JobObjectCpuRateControlInformation          = 15
-	JobObjectEndOfJobTimeInformation            = 6
-	JobObjectExtendedLimitInformation           = 9
-	JobObjectGroupInformation                   = 11
-	JobObjectGroupInformationEx                 = 14
-	JobObjectLimitViolationInformation2         = 35
-	JobObjectNetRateControlInformation          = 32
-	JobObjectNotificationLimitInformation       = 12
-	JobObjectNotificationLimitInformation2      = 34
-	JobObjectSecurityLimitInformation           = 5
-<<<<<<< HEAD
-)
-
-const (
-	KF_FLAG_DEFAULT                          = 0x00000000
-	KF_FLAG_FORCE_APP_DATA_REDIRECTION       = 0x00080000
-	KF_FLAG_RETURN_FILTER_REDIRECTION_TARGET = 0x00040000
-	KF_FLAG_FORCE_PACKAGE_REDIRECTION        = 0x00020000
-	KF_FLAG_NO_PACKAGE_REDIRECTION           = 0x00010000
-	KF_FLAG_FORCE_APPCONTAINER_REDIRECTION   = 0x00020000
-	KF_FLAG_NO_APPCONTAINER_REDIRECTION      = 0x00010000
-	KF_FLAG_CREATE                           = 0x00008000
-	KF_FLAG_DONT_VERIFY                      = 0x00004000
-	KF_FLAG_DONT_UNEXPAND                    = 0x00002000
-	KF_FLAG_NO_ALIAS                         = 0x00001000
-	KF_FLAG_INIT                             = 0x00000800
-	KF_FLAG_DEFAULT_PATH                     = 0x00000400
-	KF_FLAG_NOT_PARENT_RELATIVE              = 0x00000200
-	KF_FLAG_SIMPLE_IDLIST                    = 0x00000100
-	KF_FLAG_ALIAS_ONLY                       = 0x80000000
-)
-
-type OsVersionInfoEx struct {
-	osVersionInfoSize uint32
-	MajorVersion      uint32
-	MinorVersion      uint32
-	BuildNumber       uint32
-	PlatformId        uint32
-	CsdVersion        [128]uint16
-	ServicePackMajor  uint16
-	ServicePackMinor  uint16
-	SuiteMask         uint16
-	ProductType       byte
-	_                 byte
-}
-=======
-)
->>>>>>> 2ef74633
+const UNIX_PATH_MAX = 108 // defined in afunix.h