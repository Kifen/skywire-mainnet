package dmsg

import (
	"context"
	"errors"
	"fmt"
	"net"
	"sync"
	"sync/atomic"
	"time"

	"github.com/skycoin/skycoin/src/util/logging"

	"github.com/skycoin/dmsg/cipher"
	"github.com/skycoin/dmsg/disc"
	"github.com/skycoin/dmsg/noise"
)

// ErrListenerAlreadyWrappedToNoise occurs when the provided net.Listener is already wrapped with noise.Listener
var ErrListenerAlreadyWrappedToNoise = errors.New("listener is already wrapped to *noise.Listener")

// NextConn provides information on the next connection.
type NextConn struct {
	conn *ServerConn
	id   uint16
}

func (r *NextConn) writeFrame(ft FrameType, p []byte) error {
	if err := writeFrame(r.conn.Conn, MakeFrame(ft, r.id, p)); err != nil {
		go r.conn.Close()
		return err
	}
	return nil
}

// ServerConn is a connection between a dmsg.Server and a dmsg.Client from a server's perspective.
type ServerConn struct {
	log *logging.Logger

	net.Conn
	remoteClient cipher.PubKey

	nextRespID uint16
	nextConns  map[uint16]*NextConn
	mx         sync.RWMutex
}

// NewServerConn creates a new connection from the perspective of a dms_server.
func NewServerConn(log *logging.Logger, conn net.Conn, remoteClient cipher.PubKey) *ServerConn {
	return &ServerConn{
		log:          log,
		Conn:         conn,
		remoteClient: remoteClient,
		nextRespID:   randID(false),
		nextConns:    make(map[uint16]*NextConn),
	}
}

func (c *ServerConn) delNext(id uint16) {
	c.mx.Lock()
	c.nextConns[id] = nil
	c.mx.Unlock()
}

func (c *ServerConn) setNext(id uint16, r *NextConn) {
	c.mx.Lock()
	c.nextConns[id] = r
	c.mx.Unlock()
}

func (c *ServerConn) getNext(id uint16) (*NextConn, bool) {
	c.mx.RLock()
	r := c.nextConns[id]
	c.mx.RUnlock()
	return r, r != nil
}

func (c *ServerConn) addNext(ctx context.Context, r *NextConn) (uint16, error) {
	c.mx.Lock()
	defer c.mx.Unlock()

	for {
		if r := c.nextConns[c.nextRespID]; r == nil {
			break
		}
		c.nextRespID += 2

		select {
		case <-ctx.Done():
			return 0, ctx.Err()
		default:
		}
	}

	id := c.nextRespID
	c.nextRespID = id + 2
	c.nextConns[id] = r
	return id, nil
}

// PK returns the remote dms_client's public key.
func (c *ServerConn) PK() cipher.PubKey {
	return c.remoteClient
}

type getConnFunc func(pk cipher.PubKey) (*ServerConn, bool)

// Serve handles (and forwards when necessary) incoming frames.
func (c *ServerConn) Serve(ctx context.Context, getConn getConnFunc) (err error) {
	go func() {
		<-ctx.Done()
		c.Conn.Close()
	}()

	log := c.log.WithField("srcClient", c.remoteClient)
	defer func() {
		log.WithError(err).WithField("connCount", decrementServeCount()).Infoln("ClosingConn")
		c.Conn.Close()
	}()
	log.WithField("connCount", incrementServeCount()).Infoln("ServingConn")

	err = c.writeOK()
	if err != nil {
		return fmt.Errorf("sending OK failed: %s", err)
	}

	for {
		f, err := readFrame(c.Conn)
		if err != nil {
			return fmt.Errorf("read failed: %s", err)
		}
		log = log.WithField("received", f)

		ft, id, p := f.Disassemble()

		switch ft {
		case RequestType:
			ctx, cancel := context.WithTimeout(ctx, TransportHandshakeTimeout)
			_, why, ok := c.handleRequest(ctx, getConn, id, p)
			cancel()
			if !ok {
				log.Debugln("FrameRejected: Erroneous request or unresponsive dstClient.")
				if err := c.delChan(id, why); err != nil {
					return err
				}
			}
			log.Debugln("FrameForwarded")

		case AcceptType, FwdType, AckType, CloseType:
			next, why, ok := c.forwardFrame(ft, id, p)
			if !ok {
				log.Debugln("FrameRejected: Failed to forward to dstClient.")
				// Delete channel (and associations) on failure.
				if err := c.delChan(id, why); err != nil {
					return err
				}
				continue
			}
			log.Debugln("FrameForwarded")

			// On success, if Close frame, delete the associations.
			if ft == CloseType {
				c.delNext(id)
				next.conn.delNext(next.id)
			}

		default:
			log.Debugln("FrameRejected: Unknown frame type.")
			// Unknown frame type.
			return errors.New("unknown frame of type received")
		}
	}
}

func (c *ServerConn) delChan(id uint16, why byte) error {
	c.delNext(id)
	if err := writeFrame(c.Conn, MakeFrame(CloseType, id, []byte{why})); err != nil {
		return fmt.Errorf("failed to write frame: %s", err)
	}
	return nil
}

func (c *ServerConn) writeOK() error {
	if err := writeFrame(c.Conn, MakeFrame(OkType, 0, nil)); err != nil {
		return err
	}
	return nil
}

func (c *ServerConn) forwardFrame(ft FrameType, id uint16, p []byte) (*NextConn, byte, bool) { //nolint:unparam
	next, ok := c.getNext(id)
	if !ok {
		return next, 0, false
	}
	if err := next.writeFrame(ft, p); err != nil {
		return next, 0, false
	}
	return next, 0, true
}

func (c *ServerConn) handleRequest(ctx context.Context, getLink getConnFunc, id uint16, p []byte) (*NextConn, byte, bool) { //nolint:unparam
	initPK, respPK, ok := splitPKs(p)
	if !ok || initPK != c.PK() {
		return nil, 0, false
	}
	respL, ok := getLink(respPK)
	if !ok {
		return nil, 0, false
	}

	// set next relations.
	respID, err := respL.addNext(ctx, &NextConn{conn: c, id: id})
	if err != nil {
		return nil, 0, false
	}
	next := &NextConn{conn: respL, id: respID}
	c.setNext(id, next)

	// forward to responding client.
	if err := next.writeFrame(RequestType, p); err != nil {
		return next, 0, false
	}
	return next, 0, true
}

// Server represents a dms_server.
type Server struct {
	log *logging.Logger

	pk cipher.PubKey
	sk cipher.SecKey
	dc disc.APIClient

	addr  string
	lis   net.Listener
	conns map[cipher.PubKey]*ServerConn
	mx    sync.RWMutex

	wg sync.WaitGroup

	lisDone  int32
	doneOnce sync.Once
}

// NewServer creates a new dms_server.
func NewServer(pk cipher.PubKey, sk cipher.SecKey, addr string, l net.Listener, dc disc.APIClient) (*Server, error) {
	if addr == "" {
		addr = l.Addr().String()
	}

	if _, ok := l.(*noise.Listener); ok {
		return nil, ErrListenerAlreadyWrappedToNoise
	}

	return &Server{
		log:   logging.MustGetLogger("dms_server"),
		pk:    pk,
		sk:    sk,
		addr:  addr,
		lis:   noise.WrapListener(l, pk, sk, false, noise.HandshakeXK),
		dc:    dc,
		conns: make(map[cipher.PubKey]*ServerConn),
	}, nil
}

// SetLogger set's the logger.
func (s *Server) SetLogger(log *logging.Logger) {
	s.log = log
}

// Addr returns the server's listening address.
func (s *Server) Addr() string {
	return s.addr
}

func (s *Server) setConn(l *ServerConn) {
	s.mx.Lock()
	s.conns[l.remoteClient] = l
	s.mx.Unlock()
}

func (s *Server) delConn(pk cipher.PubKey) {
	s.mx.Lock()
	delete(s.conns, pk)
	s.mx.Unlock()
}

func (s *Server) getConn(pk cipher.PubKey) (*ServerConn, bool) {
	s.mx.RLock()
	l, ok := s.conns[pk]
	s.mx.RUnlock()
	return l, ok
}

func (s *Server) connCount() int {
	s.mx.RLock()
	n := len(s.conns)
	s.mx.RUnlock()
	return n
}

func (s *Server) close() (closed bool, err error) {
	s.doneOnce.Do(func() {
		closed = true
		atomic.StoreInt32(&s.lisDone, 1)

		if err = s.lis.Close(); err != nil {
			return
		}

		s.mx.Lock()
		s.conns = make(map[cipher.PubKey]*ServerConn)
		s.mx.Unlock()
	})

	return closed, err
}

// Close closes the dms_server.
<<<<<<< HEAD
func (s *Server) Close() (err error) {
	if err = s.lis.Close(); err != nil {
=======
func (s *Server) Close() error {
	closed, err := s.close()
	if !closed {
		return errors.New("server is already closed")
	}
	if err != nil {
>>>>>>> dd7882fa
		return err
	}

	s.wg.Wait()
	return nil
}

func (s *Server) isLisClosed() bool {
	return atomic.LoadInt32(&s.lisDone) == 1
}

// Serve serves the dmsg_server.
func (s *Server) Serve() error {
	ctx, cancel := context.WithCancel(context.Background())
	defer cancel()

	if err := s.retryUpdateEntry(ctx, TransportHandshakeTimeout); err != nil {
		return fmt.Errorf("updating server's client entry failed with: %s", err)
	}

	s.log.Infof("serving: pk(%s) addr(%s)", s.pk, s.addr)

	for {
		rawConn, err := s.lis.Accept()
		if err != nil {
			// if the listener is closed, it means that this error is not interesting
			// for the outer client
			if s.isLisClosed() {
				return nil
			}
			return err
		}
		s.log.Infof("newConn: %v", rawConn.RemoteAddr())
		conn := NewServerConn(s.log, rawConn, rawConn.RemoteAddr().(*noise.Addr).PK)
		s.setConn(conn)

		s.wg.Add(1)
		go func() {
			defer s.wg.Done()
			err := conn.Serve(ctx, s.getConn)
			s.log.Infof("connection with client %s closed: error(%v)", conn.PK(), err)
			s.delConn(conn.PK())
		}()
	}
}

func (s *Server) updateDiscEntry(ctx context.Context) error {
	entry, err := s.dc.Entry(ctx, s.pk)
	if err != nil {
		entry = disc.NewServerEntry(s.pk, 0, s.addr, 10)
		if err := entry.Sign(s.sk); err != nil {
			return err
		}
		return s.dc.SetEntry(ctx, entry)
	}

	entry.Server.Address = s.Addr()
	s.log.Infoln("updatingEntry:", entry)

	return s.dc.UpdateEntry(ctx, s.sk, entry)
}

func (s *Server) retryUpdateEntry(ctx context.Context, timeout time.Duration) error {
	ctx, cancel := context.WithTimeout(ctx, timeout)
	defer cancel()

	for {
		if err := s.updateDiscEntry(ctx); err != nil {
			select {
			case <-ctx.Done():
				return ctx.Err()
			default:
				retry := time.Second
				s.log.WithError(err).Warnf("updateEntry failed: trying again in %d second...", retry)
				time.Sleep(retry)
				continue
			}
		}
		return nil
	}
}<|MERGE_RESOLUTION|>--- conflicted
+++ resolved
@@ -317,17 +317,12 @@
 }
 
 // Close closes the dms_server.
-<<<<<<< HEAD
-func (s *Server) Close() (err error) {
-	if err = s.lis.Close(); err != nil {
-=======
 func (s *Server) Close() error {
 	closed, err := s.close()
 	if !closed {
 		return errors.New("server is already closed")
 	}
 	if err != nil {
->>>>>>> dd7882fa
 		return err
 	}
 
